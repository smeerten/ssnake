--- conflicted
+++ resolved
@@ -3165,15 +3165,9 @@
         self.firstScale.setRange(-self.RESOLUTION, self.RESOLUTION)
         self.firstScale.valueChanged.connect(self.setFirstOrder)
         self.firstOrderFrame.addWidget(self.firstScale, 7, 0, 1, 3)
-<<<<<<< HEAD
         if self.father.current.spec() > 0:
-            self.firstOrderFrame.addWidget(wc.QLabel("Reference:"), 8, 0, 1, 3)
-            pickRef = QtWidgets.QPushButton("Pick reference")
-=======
-        if self.father.current.spec > 0:
             self.firstOrderFrame.addWidget(wc.QLabel("Pivot point:"), 8, 0, 1, 3)
             pickRef = QtWidgets.QPushButton("Pick pivot")
->>>>>>> c1b05dbe
             pickRef.clicked.connect(self.pickRef)
             self.firstOrderFrame.addWidget(pickRef, 9, 1)
             self.refEntry = wc.QLineEdit(('%.3f' % self.pivotVal), self.inputRef)
@@ -3203,11 +3197,7 @@
     def setFirstOrder(self, value, *args):
         if self.available:
             value = float(value) / self.RESOLUTION * self.P1LIMIT
-<<<<<<< HEAD
-            newZero = (self.zeroVal - (value - self.firstVal) * self.refVal / self.father.current.sw())
-=======
-            newZero = (self.zeroVal - (value - self.firstVal) * self.pivotVal / self.father.current.sw)
->>>>>>> c1b05dbe
+            newZero = (self.zeroVal - (value - self.firstVal) * self.pivotVal / self.father.current.sw())
             self.zeroVal = np.mod(newZero + 180, 360) - 180
             self.zeroEntry.setText('%.3f' % self.zeroVal)
             self.firstVal = value
@@ -3222,11 +3212,7 @@
         if value is None:
             self.father.father.dispMsg('Phasing: first order value input is not valid!')
             return None
-<<<<<<< HEAD
-        newZero = (self.zeroVal - (value - self.firstVal) * self.refVal / self.father.current.sw())
-=======
-        newZero = (self.zeroVal - (value - self.firstVal) * self.pivotVal / self.father.current.sw)
->>>>>>> c1b05dbe
+        newZero = (self.zeroVal - (value - self.firstVal) * self.pivotVal / self.father.current.sw())
         self.zeroVal = np.mod(newZero + 180, 360) - 180
         self.zeroEntry.setText('%.3f' % self.zeroVal)
         self.firstVal = value
@@ -3277,11 +3263,7 @@
             if refCheck is None:
                 return
         value += phase1 * self.PHASE1STEP
-<<<<<<< HEAD
-        newZero = (self.zeroVal - (value - self.firstVal) * self.refVal / self.father.current.sw())
-=======
-        newZero = (self.zeroVal - (value - self.firstVal) * self.pivotVal / self.father.current.sw)
->>>>>>> c1b05dbe
+        newZero = (self.zeroVal - (value - self.firstVal) * self.pivotVal / self.father.current.sw())
         self.zeroVal = np.mod(newZero + 180, 360) - 180
         self.zeroEntry.setText('%.3f' % self.zeroVal)
         self.firstVal = value
