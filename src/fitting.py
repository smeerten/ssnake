#!/usr/bin/env python3
# -*- coding: utf-8 -*-

# Copyright 2016 - 2023 Bas van Meerten and Wouter Franssen

# This file is part of ssNake.
#
# ssNake is free software: you can redistribute it and/or modify
# it under the terms of the GNU General Public License as published by
# the Free Software Foundation, either version 3 of the License, or
# (at your option) any later version.
#
# ssNake is distributed in the hope that it will be useful,
# but WITHOUT ANY WARRANTY; without even the implied warranty of
# MERCHANTABILITY or FITNESS FOR A PARTICULAR PURPOSE.  See the
# GNU General Public License for more details.
#
# You should have received a copy of the GNU General Public License
# along with ssNake. If not, see <http://www.gnu.org/licenses/>.

import multiprocessing
import re
import time
import datetime
import os
import copy
import numpy as np
import matplotlib as mpl
from matplotlib.figure import Figure
import matplotlib.patches as mppatches
import scipy.optimize
from safeEval import safeEval
from views import Current1D, CurrentContour
import widgetClasses as wc
import functions as func
import simFunctions as simFunc
import specIO as io
import spectrum as sc
from ssNake import SideFrame, VERSION, QtGui, QtCore, QtWidgets, FigureCanvas
import Czjzek

COLORCONVERTER = mpl.colors.ColorConverter()

stopDict = {}  # Global dictionary with stopping commands for fits


def isfloat(value):
    try:
        float(value)
        return True
    except ValueError:
        return False


def checkLinkTuple(inp):
    if len(inp) == 2:
        inp += (1, 0, 0)
    elif len(inp) == 3:
        inp += (0, 0)
    return inp

class FittingException(sc.SpectrumException):
    pass


#############################################################################################


class TabFittingWindow(QtWidgets.QWidget):
    """
    The base widget of the fitting window.
    This handles the different tabs for multifitting.
    """

    MINMETHOD = 'Powell'
    NUMFEVAL = 150

    def __init__(self, father, oldMainWindow, mainFitType):
        """
        Initializes the tab fitting window.

        Parameters
        ----------
        father : MainProgram
            The main program of ssnake.
        oldMainWindow : Main1DWindow
            The window that this fitting window replaces.
        mainFitType : str
            The name of the base fit type to be performed.
            Should be a key in FITTYPEDICT.
        """
        super(TabFittingWindow, self).__init__(father)
        self.father = father
        self.oldMainWindow = oldMainWindow
        self.get_masterData = oldMainWindow.get_masterData  # Connect function
        self.get_current = oldMainWindow.get_current        # Connect function
        self.mainFitType = mainFitType
        self.subFitWindows = []
        self.process1 = None
        self.queue = None
        self.tabs = QtWidgets.QTabWidget(self)
        self.tabs.setTabPosition(2)
        self.PRECIS = self.father.defaultPrecis
        self.mainFitWindow = FittingWindow(father, oldMainWindow, self, self.mainFitType)
        self.current = self.mainFitWindow.current
        self.tabs.setTabsClosable(True)
        self.tabs.tabCloseRequested.connect(self.closeTab)
        self.tabs.addTab(self.mainFitWindow, self.current.data.name)
        self.tabs.addTab(QtWidgets.QWidget(), '+Add data+')
        self.tabs.tabBar().setTabButton(0, QtWidgets.QTabBar.RightSide, QtWidgets.QLabel(''))
        self.tabs.tabBar().setTabButton(1, QtWidgets.QTabBar.RightSide, QtWidgets.QLabel(''))
        self.tabs.currentChanged.connect(self.changeTab)
        self.oldTabIndex = 0
        grid3 = QtWidgets.QGridLayout(self)
        grid3.addWidget(self.tabs, 0, 0)
        grid3.setColumnStretch(0, 1)
        grid3.setRowStretch(0, 1)
        
    # Property and setter to enable macro manipulation also from fitting windows
    @property
    def currentMacro(self):
        return self.oldMainWindow.currentMacro

    @currentMacro.setter
    def currentMacro(self, value):
        self.oldMainWindow.currentMacro = value

    def rename(self, name):
        """
        Renames the workspace.

        Parameters
        ----------
        name : str
            The new name of the workspace.
        """
        self.oldMainWindow.rename(name)
        
    def getTabNames(self):
        """
        Returns a list of the tab names.
        """
        return [self.tabs.tabText(i) for i in range(self.tabs.count()-1)]

    def getCurrentTabName(self):
        """
        Returns the name of the tab currently open.
        """
        return self.tabs.tabText(self.tabs.currentIndex())

    def getParamTextList(self):
        """
        Returns a list of all unique parameter names of all tabs.
        """
        parametertxtlist = self.mainFitWindow.paramframe.SINGLENAMES + self.mainFitWindow.paramframe.MULTINAMES
        for subfit in self.subFitWindows:
            parametertxtlist += subfit.paramframe.SINGLENAMES+subfit.paramframe.MULTINAMES
        return list(set(parametertxtlist))

    def addSpectrum(self):
        """
        Asks the user for a workspace name and a fitting type and adds this as a new tab.
        """
        wsIndex, fitName, accept = NewTabDialog.getFitInput(self, self.father.workspaceNames, list(FITTYPEDICT.keys()), self.mainFitType)
        if not accept:
            return
        # need to convert units to first tab unit here
        self.subFitWindows.append(FittingWindow(self.father, self.father.workspaces[wsIndex], self, fitName, False))
        self.tabs.insertTab(self.tabs.count() - 1, self.subFitWindows[-1], self.father.workspaceNames[wsIndex])
        self.tabs.setCurrentIndex(len(self.subFitWindows))
        self.oldTabIndex = len(self.subFitWindows)

    def removeSpectrum(self, spec):
        """
        Removes a spectrum from the tabs.

        Parameters
        ----------
        spec : str
            The name of the spectrum to remove.
        """
        num = self.subFitWindows.index(spec)
        self.tabs.setCurrentIndex(num)
        self.oldTabIndex = num
        self.tabs.removeTab(num + 1)
        del self.subFitWindows[num]

    def changeTab(self, index):
        """
        Changes the active fitting tab.

        Parameters
        ----------
        index : int
            The index of the tab to open.
        """
        if index == self.tabs.count() - 1:
            self.tabs.setCurrentIndex(self.oldTabIndex)     # Quickly set to old tab, to avoid showing the `add data' tab
            self.addSpectrum()
        else:
            self.oldTabIndex = index

    def closeTab(self, num):
        """
        Closes a tab.

        Parameters
        ----------
        num : int
            The index of the tab to close.
        """
        count = self.tabs.count()
        if num > 0:
            if num != count - 1:
                self.tabs.setCurrentIndex(num - 1)          # Set one step lower to avoid 'addSpectrum' to be run
                self.tabs.removeTab(num)
                del self.subFitWindows[num - 1]

    def fitProcess(self, xax, data1D, maskList, guess, args, funcs):
        """
        Creates a new process to fit the spectra.

        Parameters
        ----------
        xax : list
            The list with xaxArrays from the various spectra.
        data1D : ndarray
            The concatenated data from the various spectra.
        guess : list
            The initial guesses of the fit parameters.
        args : tuple
            The additional parameters of the fit.
        funcs : list of functions
            The fit function for each of the spectra.
        Returns
        -------
        OptimizeResult
            The results of the fit.
        """
        self.queue = multiprocessing.Queue()
        self.process1 = multiprocessing.Process(target=mpFit, args=(xax, data1D, maskList, guess, args, self.queue, funcs, self.MINMETHOD, self.NUMFEVAL))
        self.process1.start()
        self.running = True
        self.mainFitWindow.paramframe.stopButton.show()
        while self.running:
            if not self.queue.empty():
                self.running = False
            QtWidgets.qApp.processEvents()
            time.sleep(0.1)
        if self.queue is None:
            return
        fitVal = self.queue.get(timeout=2)
        self.stopMP()
        if fitVal is None:
            raise FittingException('Optimal parameters not found')
        if isinstance(fitVal, str):
            raise FittingException(fitVal)
        return fitVal

    def stopMP(self, *args):
        """
        Stops the running fitting process.
        """
        if self.queue is not None:
            self.process1.terminate()
            self.queue.close()
            self.queue.join_thread()
            self.process1.join()
        self.queue = None
        self.process1 = None
        self.running = False
        self.mainFitWindow.paramframe.stopButton.hide()

    def stopAll(self, *args):
        """
        Stops all the fitting processes started by fitAll.
        """
        self.runningAll = False
        self.stopMP()
        self.mainFitWindow.paramframe.stopAllButton.hide()
        self.mainFitWindow.paramframe.fitAllIncrCpyCB.show()

    def fitAll(self, *args):
        """
        sequentially opens slices from an ND spectrum and runs a fit.
        """
        self.runningAll = True
        self.mainFitWindow.paramframe.stopAllButton.show()
        self.mainFitWindow.paramframe.fitAllIncrCpyCB.hide()
        # validate current entries and transfer entries values to fitParamList
        self.mainFitWindow.paramframe.checkInputs()
        if self.mainFitWindow.paramframe.fitIncrCpy : # Incremental copy check button is True
            # save current slice parameters
            locList = self.mainFitWindow.paramframe.getRedLocList()
            buffer_param = copy.deepcopy(self.mainFitWindow.paramframe.fitParamList[locList])
            buffer_Num = self.mainFitWindow.paramframe.fitNumList[locList]
            buffer_limits = self.mainFitWindow.paramframe.removeLimits[locList]
        shape_to_iter = np.array(self.mainFitWindow.current.data.shape())
        shape_to_iter[self.mainFitWindow.current.axes] = 1
        for i in np.ndindex(tuple(shape_to_iter)):
            QtWidgets.qApp.processEvents()
            if self.runningAll is False:
                break
            self.mainFitWindow.current.setSlice(self.mainFitWindow.current.axes, i)
            if self.mainFitWindow.paramframe.fitIncrCpy : # Incremental copy check button is True
                locList = self.mainFitWindow.paramframe.getRedLocList()
                # set current slice fitParamList to buffer saved  slice parameters
                self.mainFitWindow.paramframe.fitParamList[locList] = buffer_param
                self.mainFitWindow.paramframe.fitNumList[locList] = buffer_Num
                self.mainFitWindow.paramframe.removeLimits[locList] = buffer_limits
                self.mainFitWindow.paramframe.dispParams() # copy new values to entries
            # run the fit (fit function reads param values from entries)
            self.fit()
            self.mainFitWindow.sideframe.upd()
            if self.mainFitWindow.paramframe.fitIncrCpy : # Incremental copy check button is True
                buffer_param = copy.deepcopy(self.mainFitWindow.paramframe.fitParamList[locList])
                buffer_Num = self.mainFitWindow.paramframe.fitNumList[locList]
                buffer_limits = self.mainFitWindow.paramframe.removeLimits[locList]
        self.mainFitWindow.paramframe.stopAllButton.hide()
        self.mainFitWindow.paramframe.fitAllIncrCpyCB.show()

    def fit(self):
        """
        Fits a spectrum on the current slice.
        """
        value = self.mainFitWindow.paramframe.getFitParams()
        if value is None:
            return
        xax, data1D, guess, args, out, mask = value
        xax = [xax]
        data1D = [data1D]
        maskList = [mask]
        selectList = [slice(0, len(guess))]
        funcs = [self.mainFitWindow.paramframe.FITFUNC]
        for i in range(len(self.subFitWindows)):
            xax_tmp, data1D_tmp, guess_tmp, args_tmp, out_tmp, mask = self.subFitWindows[i].paramframe.getFitParams()
            xax.append(xax_tmp)
            selectList.append(slice(len(guess), len(guess) + len(guess_tmp)))
            data1D.append(data1D_tmp)
            maskList.append(mask)
            funcs.append(self.subFitWindows[i].paramframe.FITFUNC)
            guess += guess_tmp
            new_args = ()
            for n, _ in enumerate(args):
                new_args += (args[n] + args_tmp[n],)
            args = new_args  # tuples are immutable
        new_args = (selectList,) + args
        allFitVal = self.fitProcess(xax, np.array(data1D), maskList, guess, new_args, funcs)
        if allFitVal is None:
            return
        allFitVal = allFitVal['x']
        fitVal = []
        for length in selectList:
            if allFitVal.ndim == 0:
                fitVal.append(np.array([allFitVal]))
            else:
                fitVal.append(allFitVal[length])
        args_out = []
        for n, _ in enumerate(args):
            args_out.append([args[n][0]])
        self.mainFitWindow.paramframe.setResults(fitVal[0], args_out)
        for i, _ in enumerate(self.subFitWindows):
            args_out = []
            for n, _ in enumerate(args):
                args_out.append([args[n][i + 1]])
            self.subFitWindows[i].paramframe.setResults(fitVal[i + 1], args_out)

    def getNum(self, paramfitwindow):
        """
        Returns the index of a parameter fit window.

        Parameters
        ----------
        paramfitwindow : AbstractParamFrame
            The parameter frame of which to determine the index.

        Returns
        -------
        int
            The index.
        """
        fitwindow = paramfitwindow.rootwindow
        if fitwindow is self.mainFitWindow:
            return 0
        return self.subFitWindows.index(fitwindow) + 1

    def getParams(self):
        """
        Collect the fitting parameters from all tabs.

        Returns
        -------
        ndarray
            The fitting parameters.
        """
        params = [self.mainFitWindow.paramframe.getSimParams()]
        for window in self.subFitWindows:
            tmp_params = window.paramframe.getSimParams()
            params = np.append(params, [tmp_params], axis=0)
        if params[0] is None:
            return None
        return params

    def disp(self, *args, **kwargs):
        """
        Simulate all spectra and display them.

        Parameters
        ----------
        *args
            All arguments are passed to the disp functions of the parameter frames.
        **kwargs
            All keyword arguments are passed to the disp functions of the parameter frames.
        """
        self.mainFitWindow.paramframe.simBusyButton.show()
        QtWidgets.qApp.processEvents()
        try:
            params = self.getParams()
            if params is None:
                return
            self.mainFitWindow.paramframe.disp(params, 0, *args, **kwargs)
            for i in range(len(self.subFitWindows)):
                self.subFitWindows[i].paramframe.disp(params, i + 1, *args, **kwargs)
        except Exception:
            raise
        finally:
            self.mainFitWindow.paramframe.simBusyButton.hide()

    def kill(self):
        """
        Closes the fitting window.
        """
        self.tabs.currentChanged.disconnect() # Prevent call for data on close
        self.mainFitWindow.kill()

##############################################################################


class ResultsExportWindow(QtWidgets.QWidget):
    """
    The window for exporting or importing parameters.
    """

    def __init__(self, parent):
        """
        Initializes the import export window.

        Parameters
        ----------
        parent : AbstractParamFrame
            The parameter frame from which this window was called.
        """
        super(ResultsExportWindow, self).__init__(parent)
        self.setWindowFlags(QtCore.Qt.Window | QtCore.Qt.Tool)
        self.father = parent
        self.setWindowTitle("Export results")
        grid = QtWidgets.QGridLayout(self)
        exportGroup = QtWidgets.QGroupBox("Export:")
        exportGrid = QtWidgets.QGridLayout()
        self.parToWorkButton = QtWidgets.QPushButton("Parameters to Workspace")
        self.parToWorkButton.clicked.connect(self.parToWork)
        exportGrid.addWidget(self.parToWorkButton, 0, 0)
        self.parToFileButton = QtWidgets.QPushButton("Parameters to file")
        self.parToFileButton.clicked.connect(self.parToFile)
        exportGrid.addWidget(self.parToFileButton, 1, 0)
        self.curvesToWorkButton = QtWidgets.QPushButton("Curves to Workspace")
        self.curvesToWorkButton.clicked.connect(self.curvesToWork)
        exportGrid.addWidget(self.curvesToWorkButton, 2, 0)
        exportGroup.setLayout(exportGrid)
        grid.addWidget(exportGroup, 0, 0)
        importGroup = QtWidgets.QGroupBox("Import:")
        importGrid = QtWidgets.QGridLayout()
        self.fileToParButton = QtWidgets.QPushButton("File to parameters")
        self.fileToParButton.clicked.connect(self.fileToPar)
        importGrid.addWidget(self.fileToParButton, 3, 0)
        importGroup.setLayout(importGrid)
        grid.addWidget(importGroup, 1, 0)
        cancelButton = QtWidgets.QPushButton("&Cancel")
        cancelButton.clicked.connect(self.closeEvent)
        grid.addWidget(cancelButton, 4, 0)
        grid.setRowStretch(100, 1)
        self.show()
        self.setGeometry(self.frameSize().width() - self.geometry().width(), self.frameSize().height() - self.geometry().height(), 0, 0)

    def closeEvent(self, *args):
        """
        Closes the import export window.
        """
        self.deleteLater()

    def parToWork(self, *args):
        """
        Exports parameters to a workspace.
        """
        self.deleteLater()
        self.father.paramToWorkspaceWindow()

    def parToFile(self, *args):
        """
        Exports parameters to a file.
        """
        if self.father.paramToFile():
            self.deleteLater()

    def fileToPar(self, *args):
        """
        Imports parameters from a file.
        """
        if self.father.fileToParam():
            self.deleteLater()

    def curvesToWork(self, *args):
        """
        Exports curves to a workspace.
        """
        self.deleteLater()
        self.father.resultToWorkspaceWindow()

##################################################################################################

class FitCopySettingsWindow(QtWidgets.QWidget):
    """
    The window for exporting curves to a workspace.
    """

    def __init__(self, parent, single=False):
        """
        Initializes the curve export window.

        Parameters
        ----------
        parent : AbstractParamFrame
            The parameter frame from where the export window was opened.
        single : bool, optional
            True when the data has more than one dimension.
        """
        super(FitCopySettingsWindow, self).__init__(parent)
        self.setWindowFlags(QtCore.Qt.Window | QtCore.Qt.Tool)
        self.father = parent
        self.setWindowTitle("Settings")
        layout = QtWidgets.QGridLayout(self)
        grid = QtWidgets.QGridLayout()
        layout.addLayout(grid, 0, 0, 1, 2)
        self.allSlices = QtWidgets.QCheckBox("Export all slices")
        if not single:
            grid.addWidget(self.allSlices, 0, 0)
            line = QtWidgets.QFrame()
            line.setFrameShape(QtWidgets.QFrame.HLine)
            grid.addWidget(line, 1, 0, 1, 2)
        self.original = QtWidgets.QCheckBox("Include original")
        self.original.setChecked(True)
        grid.addWidget(self.original, 2, 0)
        self.subFits = QtWidgets.QCheckBox("Include subfits")
        self.subFits.setChecked(True)
        grid.addWidget(self.subFits, 3, 0)
        self.difference = QtWidgets.QCheckBox("Include difference")
        grid.addWidget(self.difference, 4, 0)
        cancelButton = QtWidgets.QPushButton("&Cancel")
        cancelButton.clicked.connect(self.closeEvent)
        okButton = QtWidgets.QPushButton("&Ok", self)
        okButton.clicked.connect(self.applyAndClose)
        okButton.setFocus()
        box = QtWidgets.QDialogButtonBox()
        box.setOrientation(QtCore.Qt.Horizontal)
        box.addButton(cancelButton, QtWidgets.QDialogButtonBox.RejectRole)
        box.addButton(okButton, QtWidgets.QDialogButtonBox.AcceptRole)
        layout.addWidget(box, 2, 0)
        grid.setRowStretch(100, 1)
        self.show()
        self.setGeometry(self.frameSize().width() - self.geometry().width(), self.frameSize().height() - self.geometry().height(), 0, 0)

    def closeEvent(self, *args):
        """
        Closes the curve export window.
        """
        self.deleteLater()

    def applyAndClose(self, *args):
        """
        Exports the curves and closes the window.
        """
        self.deleteLater()
        self.father.resultToWorkspace([self.allSlices.isChecked(), self.original.isChecked(), self.subFits.isChecked(), self.difference.isChecked()])

##################################################################################################


class ParamCopySettingsWindow(QtWidgets.QWidget):
    """
    The window for exporting parameters to a workspace.
    """

    def __init__(self, parent, paramNames, single=False):
        """
        Initializes the export parameters window.

        Parameters
        ----------
        parent : AbstractParamFrame
            The parameter frame from where the export window was opened.
        paramNames : list of str
            A list of unique parameter names of all tabs.
        single : bool, optional
            True when the data has more than one dimension.
        """
        super(ParamCopySettingsWindow, self).__init__(parent)
        self.setWindowFlags(QtCore.Qt.Window | QtCore.Qt.Tool)
        self.father = parent
        self.setWindowTitle("Parameters to export")
        layout = QtWidgets.QGridLayout(self)
        grid = QtWidgets.QGridLayout()
        layout.addLayout(grid, 0, 0, 1, 2)
        self.allSlices = QtWidgets.QCheckBox("Export all slices")
        if not single:
            grid.addWidget(self.allSlices, 0, 0)
            line = QtWidgets.QFrame()
            line.setFrameShape(QtWidgets.QFrame.HLine)
            grid.addWidget(line, 1, 0, 1, 2)
        self.exportList = []
        for i, _ in enumerate(paramNames):
            self.exportList.append(QtWidgets.QCheckBox(paramNames[i]))
            grid.addWidget(self.exportList[-1], i + 2, 0)
        cancelButton = QtWidgets.QPushButton("&Cancel")
        cancelButton.clicked.connect(self.closeEvent)
        okButton = QtWidgets.QPushButton("&Ok", self)
        okButton.clicked.connect(self.applyAndClose)
        okButton.setFocus()
        box = QtWidgets.QDialogButtonBox()
        box.addButton(cancelButton, QtWidgets.QDialogButtonBox.RejectRole)
        box.addButton(okButton, QtWidgets.QDialogButtonBox.AcceptRole)
        layout.addWidget(box, 2, 0)
        grid.setRowStretch(100, 1)
        self.show()
        self.setGeometry(self.frameSize().width() - self.geometry().width(), self.frameSize().height() - self.geometry().height(), 0, 0)

    def closeEvent(self, *args):
        """
        Closes the parameter export window.
        """
        self.deleteLater()

    def applyAndClose(self, *args):
        """
        Exports the parameters and closes the window.
        """
        self.deleteLater()
        answers = []
        for checkbox in self.exportList:
            answers.append(checkbox.isChecked())
        self.father.paramToWorkspace(self.allSlices.isChecked(), answers)

################################################################################


class FittingWindow(QtWidgets.QWidget):
    """
    A fitting tab window.
    """

    def __init__(self, father, oldMainWindow, tabWindow, fitType, isMain=True):
        """
        Initializes the fitting tab window.

        Parameters
        ----------
        father : MainProgram
            The main program of ssnake.
        oldMainWindow : Main1DWindow
            The window that this fitting window replaces.
        tabWindow : TabFittingWindow
            The fitting window that holds this tab.
        fitType : str
            The name of the fit type of this frame.
            Should be a key in FITTYPEDICT.
        isMain : bool, optional
            True if this frame is the main tab of tabWindow.
            By default True.
        """
        super(FittingWindow, self).__init__(father)
        self.isMain = isMain
        self.father = father
        self.oldMainWindow = oldMainWindow
        self.get_masterData = self.oldMainWindow.get_masterData    # Connect functions
        self.get_current = self.oldMainWindow.get_current          # Connect functions
        self.tabWindow = tabWindow
        self.getCurrentTabName = self.tabWindow.getCurrentTabName  # Connect functions
        self.getTabNames = self.tabWindow.getTabNames              # Connect functions
        self.getParams = self.tabWindow.getParams                  # Connect functions
        self.getNum = self.tabWindow.getNum                        # Connect functions
        self.getParamTextList = self.tabWindow.getParamTextList    # Connect functions
        self.addSpectrum = self.tabWindow.addSpectrum              # Connect functions
        self.fitType = fitType
        self.fig = Figure()
        self.canvas = FigureCanvas(self.fig)
        grid = QtWidgets.QGridLayout(self)
        grid.addWidget(self.canvas, 0, 0)
        self.paramframe = None
        self.current = FITTYPEDICT[self.fitType][1](self, self.fig, self.canvas, self.oldMainWindow.get_current())
        self.paramframe = FITTYPEDICT[self.fitType][2](self.current, self, isMain=self.isMain)
        self.buttonPress = self.current.buttonPress                # Connect functions
        self.buttonRelease = self.current.buttonRelease            # Connect functions
        self.pan = self.current.pan                                # Connect functions
        self.scroll = self.current.scroll                          # Connect functions
        grid.addWidget(self.paramframe, 1, 0, 1, 2)
        grid.setColumnStretch(0, 1)
        grid.setRowStretch(0, 1)
        self.grid = grid
        self.sideframe = FittingSideFrame(self)
        self.grid.addWidget(self.sideframe, 0, 1)
        self.canvas.mpl_connect('button_press_event', self.buttonPress)
        self.canvas.mpl_connect('button_release_event', self.buttonRelease)
        self.canvas.mpl_connect('motion_notify_event', self.pan)
        self.canvas.mpl_connect('scroll_event', self.scroll)

    def rescue(self, *args):
        """
        If rescue is called, the window does not have enough dimensions.
        """
        raise FittingException("This data has too little dimensions for this type of fit")

    def updAllFrames(self, *args):
        pass

    def fit(self):
        """
        Perform a fit.
        """
        self.tabWindow.fit()
        self.paramframe.togglePick()

    def sim(self, *args, **kwargs):
        """
        Perform a simulation.

        Parameters
        ----------
        **kwargs
            Keyword arguments are passed to disp of the TabFittingWindow.
        """
        self.tabWindow.disp(**kwargs)
        self.paramframe.togglePick()

    def removeSpectrum(self):
        """
        Removes itself from the tabs.
        """
        self.tabWindow.removeSpectrum(self)

    def createNewData(self, data, axis, params=False, fitAll=False):
        """
        Creates the data for a new workspace.

        Parameters
        ----------
        data : ndarray
            The data to be used in the new workspace.
        axis : int
            The axis from which the data should be taken from the masterData.
        params : bool, optional
            Whether the data was created from parameters.
            False by default.
        fitAll : bool, optional
            Whether the data was created from all slices of the data.
            False by default.
        """
        masterData = self.get_masterData()
        if fitAll:
            if params:
                self.father.dataFromFit(data,
                                        masterData.filePath,
                                        np.append([masterData.freq[axis], masterData.freq[axis]], np.delete(masterData.freq, axis)),
                                        np.append([masterData.sw[axis], masterData.sw[axis]], np.delete(masterData.sw, axis)),
                                        np.append([False, False], np.delete(masterData.spec, axis)),
                                        np.append([False, False], np.delete(masterData.wholeEcho, axis)),
                                        np.append([None, None], np.delete(masterData.ref, axis)),
                                        None,
                                        None)
            else:
                self.father.dataFromFit(data,
                                        masterData.filePath,
                                        np.append(masterData.freq[axis], masterData.freq),
                                        np.append(masterData.sw[axis], masterData.sw),
                                        np.append(False, masterData.spec),
                                        np.append(False, masterData.wholeEcho),
                                        np.append(None, masterData.ref),
                                        None,
                                        None)
        else:
            if params:
                self.father.dataFromFit(data,
                                        masterData.filePath,
                                        [masterData.freq[axis], masterData.freq[axis]],
                                        [masterData.sw[axis], masterData.sw[axis]],
                                        [False, False],
                                        [False, False],
                                        [None, None],
                                        [np.arange(data.shape[0]), np.arange(data.shape[1])],
                                        0)
            else:
                self.father.dataFromFit(data,
                                        masterData.filePath,
                                        np.append(masterData.freq[axis], self.current.data1D.freq),
                                        np.append(masterData.sw[axis], self.current.data1D.sw),
                                        np.append(False, self.current.data1D.spec),
                                        np.append(False, self.current.data1D.wholeEcho),
                                        np.append(None, self.current.data1D.ref),
                                        [np.arange(len(data))] + self.current.data1D.xaxArray,
                                        0)

    def get_mainWindow(self):
        """
        Returns the original workspace window.
        """
        return self.oldMainWindow

    def kill(self):
        """
        Completely closes the workspace.
        """
        for i in reversed(range(self.grid.count())):
            self.grid.itemAt(i).widget().deleteLater()
        self.grid.deleteLater()
        self.current.kill()
        self.oldMainWindow.kill()
        del self.current
        del self.paramframe
        del self.fig
        del self.canvas
        self.deleteLater()

    def cancel(self):
        """
        Closes the fitting window and restores the original workspace window.
        """
        self.tabWindow.tabs.currentChanged.disconnect() # Disconnect tabs before closing, to avoid change index signal
        for i in reversed(range(self.grid.count())):
            self.grid.itemAt(i).widget().deleteLater()
        self.grid.deleteLater()
        del self.current
        del self.paramframe
        del self.canvas
        del self.fig
        self.father.closeFitWindow(self.oldMainWindow)
        self.deleteLater()

##############################################################################


class FittingSideFrame(SideFrame):

    FITTING = True


#################################################################################


class FitPlotFrame(Current1D):
    """
    The frame to plot the spectra during fitting.
    """

    MARKER = ''
    LINESTYLE = '-'
    FITNUM = 20      # Standard number of fits

    def __init__(self, rootwindow, fig, canvas, current):
        """
        Initializes the fitting plot window.

        Parameters
        ----------
        rootwindow : FittingWindow
            The window that contains the figure.
        fig : Figure
            The figure used in this frame.
        canvas : FigureCanvas
            The canvas of fig.
        current : PlotFrame
            The view of the original workspace.
        """
        self.data = current.data
        tmp = np.array(current.data.shape(), dtype=int)
        tmp = np.delete(tmp, self.fixAxes(current.axes))
        self.fitDataList = np.full(tmp, None, dtype=object)
        self.fitPickNumList = np.zeros(tmp, dtype=int)
        self.rootwindow = rootwindow
        super(FitPlotFrame, self).__init__(rootwindow, fig, canvas, current.data, current)

    def getRedLocList(self):
        """
        Returns the reduced location list with the displayed axis removed.
        """
        return tuple(np.delete(self.locList, self.axes))

    def setSlice(self, axes, locList):
        """
        Changes the displayed slice.

        Parameters
        ----------
        axes : array_like of int
            The list of axes of the slice to be displayed.
        locList : array_like of int
            The location of the slice to be displayed.
        """
        self.rootwindow.paramframe.checkInputs()
        self.pickWidth = False
        super(FitPlotFrame, self).setSlice(axes, locList)
        self.rootwindow.paramframe.checkFitParamList(self.getRedLocList())
        self.rootwindow.paramframe.dispParams()
        self.rootwindow.paramframe.togglePick()

    def getData1D(self):
        """
        Returns the raw data.
        """
        return np.real(self.getDataType(self.data1D.getHyperData(0)))

    def showFid(self):
        """
        Displays the plot and fit curves.
        """
        extraX = []
        extraY = []
        self.locList = np.array(self.locList, dtype=int)
        if self.fitDataList[self.getRedLocList()] is not None:
            tmp = self.fitDataList[self.getRedLocList()]
            extraX.append(tmp[0])
            extraY.append(tmp[1])
            for i in range(len(tmp[2])):
                extraX.append(tmp[2][i])
                extraY.append(tmp[3][i])
        if mpl.__version__[0] > '1':
            colorList = ['C'+str((x+1)%10) for x in range(len(extraX))]
            if colorList:
                colorList[0] = 'k'
            super(FitPlotFrame, self).showFid(extraX=extraX, extraY=extraY, extraColor=colorList)
        else:
            super(FitPlotFrame, self).showFid(extraX=extraX, extraY=extraY)
        if self.rootwindow.paramframe is not None:
            self.showRemoveList()

    def showRemoveList(self):
        """
        Display the regions excluded from the fit.
        """
        removeLimits = self.rootwindow.paramframe.removeLimits[self.getRedLocList()]
        axMult = self.getCurrentAxMult()
        lineColor = 'r'
        if removeLimits['invert']:
            lineColor = 'w'
            self.ax.axvspan(self.xax()[0]*axMult, self.xax()[-1]*axMult, color='r')
        for limits in removeLimits['limits']:
            if len(limits[0]) == 1:
                self.ax.axvline(limits[0][0]*axMult, c=lineColor, linestyle='--')
            else:
                self.ax.axvspan(min(limits[0])*axMult, max(limits[0])*axMult, color=lineColor)
        self.canvas.draw()

#################################################################################


class AbstractParamFrame(QtWidgets.QWidget):
    """
    The base class of all parameter frames.
    """

    FITFUNC = None      # Function used for fitting and simulation
    SINGLENAMES = []    # The names of the parameters which are common for all sites
    MULTINAMES = []     # The names of the parameters which increase with the number of sites
    EXTRANAMES = []     # The names of additional parameters
    TICKS = True        # Fitting parameters can be fixed by checkboxes
    FFT_AXES = ()       # Which axes should be transformed after simulation
    FFTSHIFT_AXES = ()  # Which axes should be transformed after simulation
    DIM = 1             # Number of dimensions of the fit
    FUNC_LABEL = None   # Function string to show in the window

    def __init__(self, parent, rootwindow, isMain=True):
        """
        Initializes the parameter frame.

        Parameters
        ----------
        parent : FitPlotFrame
            The plot frame connected to this parameter frame.
        rootwindow : FittingWindow
            The fitting tab that holds this parameter frame.
        isMain : bool, optional
            True if this frame is part of the main tab.
        """
        super(AbstractParamFrame, self).__init__(rootwindow)
        self.parent = parent
        self.getRedLocList = self.parent.getRedLocList  # Connect function
        self.FITNUM = self.parent.FITNUM
        self.rootwindow = rootwindow
        self.isMain = isMain              # display fitting buttons
        self.ticks = {key: [] for key in self.SINGLENAMES + self.MULTINAMES}
        self.entries = {key: [] for key in self.SINGLENAMES + self.MULTINAMES + self.EXTRANAMES}

        # sets a default position of MULTINAMES according to their position in definition list
        self.MULTINAMES_ORDER = {self.MULTINAMES[i]:i for i in range(len(self.MULTINAMES))} 

        tmp = np.array(self.parent.data.shape(), dtype=int)
        tmp = np.delete(tmp, self.parent.axes)
        self.fitParamList = np.zeros(tmp, dtype=object)
        self.fitNumList = np.zeros(tmp, dtype=int)
        self.removeLimits = np.empty(tmp, dtype=object)
        for elem in np.nditer(self.removeLimits, flags=["refs_ok"], op_flags=['readwrite']):
            elem[...] = {'invert' : False, 'limits': []}
        grid = QtWidgets.QGridLayout(self)
        self.setLayout(grid)
        self.axMult = self.parent.getAxMult(self.parent.spec(),
                                            self.parent.getAxType(),
                                            self.parent.getppm(),
                                            self.parent.freq(),
                                            self.parent.ref())
        if self.parent.spec() == 1:
            if self.parent.viewSettings["ppm"][-1]:
                self.axUnit = 'ppm'
            else:
                axUnits = ['Hz', 'kHz', 'MHz']
                self.axUnit = axUnits[self.parent.getAxType()]
        elif self.parent.spec() == 0:
            axUnits = ['s', 'ms', u"\u03bcs"]
            self.axUnit = axUnits[self.parent.getAxType()]
        self.frame1 = QtWidgets.QGridLayout()
        self.optframe = QtWidgets.QGridLayout()
        self.frame2 = QtWidgets.QGridLayout()
        self.frame3 = QtWidgets.QGridLayout()
        grid.addLayout(self.frame1, 0, 0, 2, 1)
        paramgrid = QtWidgets.QGridLayout()
        paramgrid.addLayout(self.optframe, 0, 0)
        paramgrid.addLayout(self.frame2, 0, 1)
        paramgrid.addLayout(self.frame3, 0, 2)
        paramgrid.setColumnStretch(3, 1)
        self.gridLayoutWidget = QtWidgets.QWidget()
        self.gridLayoutWidget.setLayout(paramgrid)
        self.scrollArea = QtWidgets.QScrollArea()
        self.scrollArea.setWidgetResizable(True)
        self.scrollArea.setWidget(self.gridLayoutWidget)
        if self.FUNC_LABEL is not None:
            grid.addWidget(QtWidgets.QLabel(self.FUNC_LABEL), 0, 1)
            grid.addWidget(self.scrollArea, 1, 1)
        else:
            grid.addWidget(self.scrollArea, 0, 1, 2, 1)
        grid.setColumnStretch(1, 1)
        grid.setAlignment(QtCore.Qt.AlignLeft)
        self.frame1.setAlignment(QtCore.Qt.AlignTop)
        self.optframe.setRowStretch(21, 1)
        self.optframe.setAlignment(QtCore.Qt.AlignTop)
        self.frame2.setAlignment(QtCore.Qt.AlignTop)
        self.frame3.setAlignment(QtCore.Qt.AlignTop)
        self.simButton = QtWidgets.QPushButton("Sim")
        self.simButton.clicked.connect(self.rootwindow.sim)
        self.frame1.addWidget(self.simButton, 0, 0, 1, 1)
        self.simBusyButton = QtWidgets.QPushButton("Busy")
        self.simBusyButton.setEnabled(False)
        self.frame1.addWidget(self.simBusyButton, 0, 0, 1, 1)
        self.simBusyButton.hide()
        if self.isMain:
            fitButton = QtWidgets.QPushButton("Fit")
            fitButton.clicked.connect(self.rootwindow.fit)
            self.frame1.addWidget(fitButton, 0, 1)
            self.stopButton = QtWidgets.QPushButton("Stop")
            self.stopButton.clicked.connect(self.rootwindow.tabWindow.stopMP)
            self.stopButton.setStyleSheet('background-color: green')
            self.frame1.addWidget(self.stopButton, 0, 1)
            self.stopButton.hide()

            fitAllLayout = QtWidgets.QGridLayout()
            self.frame1.addLayout(fitAllLayout, 1, 0)
            fitAllButton = QtWidgets.QPushButton("Fit all")
            fitAllButton.clicked.connect(self.rootwindow.tabWindow.fitAll)
            self.fitAllIncrCpyCB = QtWidgets.QCheckBox('Incr.\ncopy')
            self.fitAllIncrCpyCB.toggled.connect(self.set_fitIncrCpy)
            self.fitAllIncrCpyCB.setChecked(False)
            self.fitIncrCpy = False
            
            fitAllLayout.addWidget(fitAllButton, 0, 0)
            fitAllLayout.addWidget(self.fitAllIncrCpyCB, 0, 1)

            self.stopAllButton = QtWidgets.QPushButton("Stop all")
            self.stopAllButton.clicked.connect(self.rootwindow.tabWindow.stopAll)
            self.stopAllButton.setStyleSheet('background-color: green')
            self.frame1.addWidget(self.stopAllButton, 1, 0)
            self.stopAllButton.hide()
            prefButton = QtWidgets.QPushButton("Preferences")
            prefButton.clicked.connect(self.createPrefWindow)
            self.frame1.addWidget(prefButton, 2, 1)
        self.resetButton = QtWidgets.QPushButton("Reset")
        self.resetButton.clicked.connect(self.reset)
        self.frame1.addWidget(self.resetButton, 1, 1)
        copyParamsButton = QtWidgets.QPushButton("Copy par.")
        copyParamsButton.clicked.connect(self.copyParams)
        self.frame1.addWidget(copyParamsButton, 2, 0,)
        exportResultButton = QtWidgets.QPushButton("Export/Import")
        exportResultButton.clicked.connect(self.exportResultWindow)
        self.frame1.addWidget(exportResultButton, 3, 0)
        excludeButton = QtWidgets.QPushButton("Exclude")
        excludeButton.clicked.connect(self.createExcludeWindow)
        self.frame1.addWidget(excludeButton, 3, 1)
        if self.isMain:
            cancelButton = QtWidgets.QPushButton("&Cancel")
            cancelButton.clicked.connect(self.closeWindow)
        else:
            cancelButton = QtWidgets.QPushButton("&Delete")
            cancelButton.clicked.connect(self.rootwindow.removeSpectrum)
        self.frame1.addWidget(cancelButton, 4, 0, 1, 2)
        rmsdFrame = QtWidgets.QGridLayout()
        self.frame1.addLayout(rmsdFrame, 5, 0, 1, 2)
        self.rmsdLabel = QtWidgets.QLabel('RMSD:')
        rmsdFrame.addWidget(self.rmsdLabel, 0, 0)
        self.rmsdEdit = wc.QLineEdit()
        self.rmsdEdit.setReadOnly(True)
        rmsdFrame.addWidget(self.rmsdEdit, 0, 1)
        self.setRMSD()
        self.checkFitParamList(self.getRedLocList())
        colorList = mpl.rcParams['axes.prop_cycle'].by_key()['color']
        self.fit_color_list = colorList[2:] + colorList[0:2]

    def set_fitIncrCpy(self):
        if self.fitAllIncrCpyCB.isChecked():
            self.fitIncrCpy = True
        else:
            self.fitIncrCpy = False

    def togglePick(self):
        # Dummy function for fitting routines which require peak picking
        pass

    def reset(self):
        """
        Resets all fit parameters to their default values.
        """
        locList = self.getRedLocList()
        self.fitNumList[locList] = 0
        self.fitParamList[locList] = self.defaultValues()
        self.dispParams()

    def checkFitParamList(self, locList):
        """
        Checks whether the fit parameters exist for a given slice of the data.
        When the fit parameters are not available they will be set to the default values.

        Parameters
        ----------
        locList : array_like of int
            The location (indices) for which to check the fit parameters.
        """
        locList = tuple(locList)
        if not self.fitParamList[locList]:
            self.fitParamList[locList] = self.defaultValues()

    def defaultValues(self):
        """
        Creates a dictionary with default values based on self.DEFAULTS.
        When no default is available for a parameter it is set to [0.0, False]

        Returns
        -------
        dict
            The dictionary with defaults for all parameters.
        """
        tmpVal = {key: None for key in self.SINGLENAMES + self.MULTINAMES}
        for name in self.SINGLENAMES:
            if name in self.DEFAULTS.keys():
                tmpVal[name] = np.array(self.DEFAULTS[name], dtype=object)
            else:
                tmpVal[name] = np.array([0.0, False], dtype=object)
        for name in self.MULTINAMES:
            if name in self.DEFAULTS.keys():
                tmpVal[name] = np.repeat([np.array(self.DEFAULTS[name], dtype=object)], self.FITNUM, axis=0)
            else:
                tmpVal[name] = np.repeat([np.array([0.0, False], dtype=object)], self.FITNUM, axis=0)
        return tmpVal

    def setRMSD(self, val=None):
        """
        Set the RMSD label to val.

        Parameters
        ----------
        val : float
            RMSD values
        """
        if val is None:
            self.rmsdEdit.setText("")
        else:
            self.rmsdEdit.setText(('%#.' + str(self.rootwindow.tabWindow.PRECIS) + 'g') % val)
            self.rmsdEdit.setCursorPosition(0)
    
    def addMultiLabel(self, name, text, tooltip=""):
        """
        Creates a label for a parameter with multiple sites and adds it to frame3.

        Parameters
        ----------
        name : str
            Name of the parameter.
        text : str
            The text on the label.
        tootip : str
            A description of the parameter to be shown as tooltip.

        Returns
        -------
        QCheckBox
            The checkbox next to the label.
        QLabel
            The label.
        """
        num = self.MULTINAMES_ORDER[name]
        tick = QtWidgets.QCheckBox('')
        tick.setChecked(self.DEFAULTS[name][1])
        tick.stateChanged.connect(lambda state, self=self: self.changeAllTicks(state, name))
        self.frame3.addWidget(tick, 1, 2*num+1) # 1st widget is color widget
        label = wc.QLabel(text)
        label.setToolTip(tooltip)
        self.frame3.addWidget(label, 1, 2*num+2)
        return tick, label

    def changeAllTicks(self, state, name):
        """
        Sets or unsets all checkboxes of a given parameter.

        Parameters
        ----------
        state : bool
            The checkboxes will be set to this state.
        name : str
            The name of the parameter.
        """
        self.DEFAULTS[name][1] = state
        for tick in self.ticks[name]:
            tick.setChecked(state)

    def closeWindow(self, *args):
        """
        Closes the fitting window.
        """
        self.rootwindow.tabWindow.stopMP()
        self.rootwindow.cancel()

    def copyParams(self):
        """
        Copies the parameters of the current slice to all other slices of the data.
        """
        self.checkInputs()
        locList = self.getRedLocList()
        self.checkFitParamList(locList)
        for elem in np.nditer(self.fitParamList, flags=["refs_ok"], op_flags=['readwrite']):
            elem[...] = copy.deepcopy(self.fitParamList[locList])
        for elem in np.nditer(self.fitNumList, flags=["refs_ok"], op_flags=['readwrite']):
            elem[...] = self.fitNumList[locList]
        for elem in np.nditer(self.removeLimits, flags=["refs_ok"], op_flags=['readwrite']):
            elem[...] = self.removeLimits[locList]

    def dispParams(self):
        """
        Displays the values from the fit parameter list in the window.
        """
        locList = self.getRedLocList()
        val = self.fitNumList[locList] + 1
        for name in self.SINGLENAMES:
            if isinstance(self.fitParamList[locList][name][0], (float, int)):
                self.entries[name][0].setText(('%#.' + str(self.rootwindow.tabWindow.PRECIS) + 'g') % self.fitParamList[locList][name][0])
            else:
                self.entries[name][0].setText(str(self.fitParamList[locList][name][0]))
            if self.TICKS:
                self.ticks[name][0].setChecked(self.fitParamList[locList][name][1])
        self.numExp.setCurrentIndex(self.fitNumList[locList])
        for i in range(self.FITNUM):
            for name in self.MULTINAMES:
                if isinstance(self.fitParamList[locList][name][i][0], (float, int)):
                    self.entries[name][i].setText(('%#.' + str(self.rootwindow.tabWindow.PRECIS) + 'g') % self.fitParamList[locList][name][i][0])
                else:
                    self.entries[name][i].setText(str(self.fitParamList[locList][name][i][0]))
                if self.TICKS:
                    self.ticks[name][i].setChecked(self.fitParamList[locList][name][i][1])
                if i < val:
                    if self.TICKS:
                        self.ticks[name][i].show()
                    self.entries[name][i].show()
                else:
                    if self.TICKS:
                        self.ticks[name][i].hide()
                    self.entries[name][i].hide()

    def changeNum(self, *args):
        """
        Set the number of sites to the value shown in the box.
        """
        val = self.numExp.currentIndex() + 1
        locList = self.getRedLocList()
        self.fitNumList[locList] = self.numExp.currentIndex()
        for i in range(self.FITNUM):
            for name in self.MULTINAMES:
                if i < val:
                    if self.TICKS:
                        self.ticks[name][i].show()
                    self.entries[name][i].show()
                else:
                    if self.TICKS:
                        self.ticks[name][i].hide()
                    self.entries[name][i].hide()

    def checkInputs(self):
        """
        Checks the values set in the parameter entry boxes for validity and save the values to fitParamList current index.

        Returns
        -------
        bool
            True if all inputs are valid.
        """
        locList = self.getRedLocList()
        numExp = self.getNumExp()
        for name in self.SINGLENAMES:
            if self.TICKS:
                self.fitParamList[locList][name][1] = self.ticks[name][0].isChecked()
            inp = safeEval(self.entries[name][0].text())
            if inp is None:
                return False
            if isinstance(inp, float):
                self.entries[name][0].setText(('%#.' + str(self.rootwindow.tabWindow.PRECIS) + 'g') % inp)
            else:
                self.entries[name][0].setText(str(inp))
            self.fitParamList[locList][name][0] = inp
        for i in range(numExp):
            for name in self.MULTINAMES:
                if self.TICKS:
                    self.fitParamList[locList][name][i][1] = self.ticks[name][i].isChecked()
                inp = safeEval(self.entries[name][i].text())
                if inp is None:
                    return False
                if isinstance(inp, float):
                    self.entries[name][i].setText(('%#.' + str(self.rootwindow.tabWindow.PRECIS) + 'g') % inp)
                else:
                    self.entries[name][i].setText(str(inp))
                self.fitParamList[locList][name][i][0] = inp
        return True

    def changeAxMult(self, oldAxMult):
        """
        Dummy function for changing the units.
        """
        pass
    
    def getNumExp(self):
        """
        Returns the number of sites as set in the box.
        """
        return self.numExp.currentIndex() + 1

    def getExtraParams(self, out):
        """
        Returns the extra parameters of the fit.
        """
        return (out, [])

    def getFitParams(self):
        """
        Creates the parameters and data required for the fit.

        Returns
        -------
        tuple
            The tuple with required fitting information.
        """
        if not self.checkInputs():
            raise FittingException("Fitting: One of the inputs is not valid")
        struc = {}
        for name in self.SINGLENAMES + self.MULTINAMES:
            struc[name] = []
        guess = []
        argu = []
        numExp = self.getNumExp()
        locList = self.getRedLocList()
        out = {}
        for name in self.SINGLENAMES:
            out[name] = [0.0]
        for name in self.MULTINAMES:
            out[name] = np.zeros(numExp)
        for name in self.SINGLENAMES:
            if isfloat(self.entries[name][0].text()):
                if not self.fitParamList[locList][name][1]:
                    guess.append(float(self.entries[name][0].text()))
                    struc[name].append((1, len(guess) - 1))
                else:
                    out[name][0] = float(self.entries[name][0].text())
                    argu.append(out[name][0])
                    struc[name].append((0, len(argu) - 1))
            else:
                struc[name].append((2, checkLinkTuple(safeEval(self.entries[name][0].text()))))
        for i in range(numExp):
            for name in self.MULTINAMES:
                if isfloat(self.entries[name][i].text()):
                    if not self.fitParamList[locList][name][i][1]:
                        guess.append(float(self.entries[name][i].text()))
                        struc[name].append((1, len(guess) - 1))
                    else:
                        out[name][i] = float(self.entries[name][i].text())
                        argu.append(out[name][i])
                        struc[name].append((0, len(argu) - 1))
                else:
                    struc[name].append((2, checkLinkTuple(safeEval(self.entries[name][i].text()))))
        out, extraArgu = self.getExtraParams(out)
        argu.append(extraArgu)
        args = ([numExp], [struc], [argu], [self.parent.data1D.freq], [self.parent.data1D.sw], [self.axMult], [self.FFT_AXES], [self.FFTSHIFT_AXES], [self.SINGLENAMES], [self.MULTINAMES])
        mask = self.genMask()
        return (self.parent.data1D.xaxArray[-self.DIM:], self.parent.getData1D(), guess, args, out, mask)

    def setResults(self, fitVal, args):
        """
        Set the results in the fit parameter list based on the given fit results.

        Parameters
        ----------
        fitVal : array_like
            The results of the fit.
        args : list
            The arguments to the fit.
        """
        locList = self.getRedLocList()
        numExp = args[0][0]
        struc = args[1][0]
        for name in self.SINGLENAMES:
            if struc[name][0][0] == 1:
                self.fitParamList[locList][name][0] = fitVal[struc[name][0][1]]
        for i in range(numExp):
            for name in self.MULTINAMES:
                if struc[name][i][0] == 1:
                    self.fitParamList[locList][name][i][0] = fitVal[struc[name][i][1]]
        self.checkResults(numExp, struc)
        self.dispParams()
        self.rootwindow.sim()

    def checkResults(self, numExp, struc):
        # A dummy function that is replaced by a function that checks the fit results (e.g., makes values absolute, etc)
        pass

    def getSimParams(self):
        """
        Returns the dictionary with simulation parameters.
        """
        if not self.checkInputs():
            raise FittingException("Fitting: One of the inputs is not valid")
        numExp = self.getNumExp()
        out = {'extra' : []}
        for name in self.SINGLENAMES:
            out[name] = [0.0]
        for name in self.MULTINAMES:
            out[name] = [0.0] * numExp
        for name in self.SINGLENAMES:
            inp = safeEval(self.entries[name][0].text())
            out[name][0] = inp
        for i in range(numExp):
            for name in self.MULTINAMES:
                inp = safeEval(self.entries[name][i].text())
                out[name][i] = inp
        out, tmp = self.getExtraParams(out)
        return out

    def extraParamToFile(self):
        # Dummy function
        return ({}, {})

    def extraFileToParam(self, preParams, postParams):
        # Dummy function
        pass

    def paramToFile(self):
        """
        Writes the fit parameters to a file.

        Returns
        -------
        bool
            True if an output file was written.
        """
        if not self.checkInputs():
            raise FittingException("Fitting: One of the inputs is not valid")
        fileName = QtWidgets.QFileDialog.getSaveFileName(self, 'Save parameters', self.rootwindow.father.lastLocation + os.path.sep + self.parent.data.name + '_fit.txt', 'txt (*.txt)')
        if isinstance(fileName, tuple):
            fileName = fileName[0]
        if not fileName:
            return False
        printLocList = list(self.parent.locList)
        for i, _ in enumerate(printLocList):
            if i in self.parent.axes:
                printLocList[i] = '*'
            else:
                printLocList[i] = str(printLocList[i])
        locList = self.getRedLocList()
        printLocList = "(" + ", ".join(printLocList) + ")"
        report = "#########" + '#'*len(VERSION) + "##\n"
        report += "# ssNake " + VERSION + " #\n"
        report += "#########" + '#'*len(VERSION) + "##\n"
        report += "#\n"
        report += "# Fit: " + FITTYPEDICT[self.rootwindow.fitType][0] + "\n"
        report += "# Saved: " + datetime.datetime.now().strftime("%y-%m-%d %H:%M:%S") + "\n"
        report += "# Data: " + self.parent.data.name + "\n"
        report += "# Trace: " + printLocList + "\n"
        report += "# Dimension: D" + str(self.parent.axes[-1]+1) + "\n"
        if self.parent.spec() == 1:
            if self.parent.viewSettings["ppm"][-1]:
                axUnit = 'ppm'
            else:
                axUnits = ['Hz', 'kHz', 'MHz']
                axUnit = axUnits[self.parent.getAxType()]
        elif self.parent.spec() == 0:
            axUnits = ['s', 'ms', "us"]
            axUnit = axUnits[self.parent.getAxType()]
        report += "# Units: " + axUnit + "\n"
        if self.removeLimits[locList]["limits"]:
            report += "# Excluded: "
            limitStr = str(self.removeLimits[locList]["limits"])
            limitStr = limitStr.replace("\n", "").replace("\r", "")
            report += limitStr + "\n"
        if self.removeLimits[locList]["invert"]:
            report += "# Excluded: invert \n"            
        report += "#\n"
        extraParam, postParam = self.extraParamToFile()
        # TODO: order of extra params
        for key in extraParam:
            report += "#! " + key + '=' + str(extraParam[key]) + "\n"
        report += "#\n#? "
        nspace = 20
        for name in self.SINGLENAMES:
            report += name.ljust(nspace) + " "
        report += "\n  "
        for name in self.SINGLENAMES:
            if self.fitParamList[locList][name][1]:
                subString = '*'
            else:
                subString = ' '
            if isinstance(self.fitParamList[locList][name][0], (int, float)):
                subString += ('%#.' + str(self.rootwindow.tabWindow.PRECIS) + 'g') % self.fitParamList[locList][name][0]
            else:
                subString += str(self.fitParamList[locList][name][0]).replace(' ', '')
            report += subString.ljust(nspace) + " "
        report += "\n\n#? "
        for name in self.MULTINAMES:
            report += name.ljust(nspace) + " "
        report += "\n  "
        for i in range(self.fitNumList[locList] + 1):
            for name in self.MULTINAMES:
                if self.fitParamList[locList][name][i][1]:
                    subString = '*'
                else:
                    subString = ' '
                if isinstance(self.fitParamList[locList][name][i][0], (int, float)):
                    subString += ('%#.' + str(self.rootwindow.tabWindow.PRECIS) + 'g') % self.fitParamList[locList][name][i][0]
                else:
                    subString += str(self.fitParamList[locList][name][i][0]).replace(' ', '')
                report += subString.ljust(nspace) + " "
            report += "\n  "
        report += "\n"
        report += "#"*100 + "\n"
        for key in postParam:
            report += "#! " + key + "\n"
            report += str(postParam[key]) + "\n"
        with open(fileName, "w") as fp:
            fp.write(report)
        return True

    def fileToParam(self):
        """
        Reads the fit parameters from a file as generated by paramToFile.

        Returns
        -------
        bool
            True if the file was read successfully.
        """
        fileName = QtWidgets.QFileDialog.getOpenFileName(self, 'Load parameters', self.rootwindow.father.lastLocation)
        if isinstance(fileName, tuple):
            fileName = fileName[0]
        if not fileName:
            return False
        with open(fileName, "r") as fp:
            report = fp.read()
        splitReport = re.split("#{20,}\n", report)
        postReport = splitReport[1]
        postReport = re.split("#!", postReport)
        if len(postReport) == 1:
            postReport = []
        else:
            postReport = postReport[1:]
        postParams = {}
        for i, _ in enumerate(postReport):
            tmp = postReport[i].split('\n', 1)
            postParams[tmp[0].strip()] = tmp[1].strip()
        splitReport = re.split("#\?", splitReport[0])
        preReport = splitReport[0].split('\n')
        preParams = {}
        removeLimits = {'invert' : False, 'limits': []}
        savedAxType = None
        savedPPM = False
        for line in preReport:
            tmp = line.strip()
            if tmp.startswith("#!"):
                tmp = tmp[2:].strip().split('=')
                preParams[tmp[0].strip()] = tmp[1].strip()
            elif tmp.startswith("# Excluded:"):
                if "invert" in tmp:
                    removeLimits["invert"] = True
                else:
                    removeLimits["limits"] = safeEval(tmp.split(":")[1])
            elif tmp.startswith("# Units:"):
                tmp2 = tmp.split(":")[1]
                if 'ppm' in tmp2:
                    savedPPM = True
                    savedAxType = 0
                elif 'MHz' in tmp2 or 'us' in tmp2:
                    savedAxType = 2
                elif 'kHz' in tmp2 or 'ms' in tmp2:
                    savedAxType = 1
                else:
                    savedAxType = 0
        singleReport = splitReport[1].split('\n')
        multiReport = splitReport[2].split('\n')
        singleNames = singleReport[0].split()
        singleVals = []
        for line in singleReport[1:]:
            tmp = line.strip()
            if tmp and tmp[0] != '#':
                singleVals.append(tmp.split())
        if len(singleVals) > 1:
            raise FittingException("Incorrect number of parameters in file")
        singleVals = self.__interpretParam(singleVals)
        multiNames = multiReport[0].split()
        multiVals = []
        for line in multiReport[1:]:
            tmp = line.strip()
            if tmp and tmp[0] != '#':
                multiVals.append(tmp.split())
        multiVals = self.__interpretParam(multiVals)
        self.extraFileToParam(preParams, postParams)
        self.setParamFromList(singleNames, singleVals, multiNames, multiVals, removeLimits)
        if savedAxType is not None:
            savedAxMult = self.parent.getAxMult(self.parent.spec(),
                                                savedAxType,
                                                savedPPM,
                                                self.parent.freq(),
                                                self.parent.ref())
            self.changeAxMult(savedAxMult)
        self.dispParams()
        self.parent.showFid()
        return True

    def __interpretParam(self, strList):
        """
        Checks a given list of strings to interpret them as fit parameters.

        Parameters
        ----------
        strList : list of lists of str

        Returns
        -------
        list
            List of values or tuples (as long as they match a link tuple).
        """
        data = []
        for i, _ in enumerate(strList):
            tmp = []
            for j, _ in enumerate(strList[i]):
                if strList[i][j][0] == '*':
                    tmp.append([safeEval(strList[i][j][1:]), True])
                else:
                    tmp.append([safeEval(strList[i][j]), False])
                if isinstance(tmp[-1][0], tuple):
                    tmp[-1][0] = checkLinkTuple(tmp[-1][0])
            data.append(tmp)
        return data

    def setParamFromList(self, singleNames, singleVals, multiNames, multiVals, removeLimits=None):
        """
        Set the values in the fit parameter list to the given values.

        Parameters
        ----------
        singleNames : list of str
            The names of the parameters shared by all sites.
        singleVals : list
            The fit values corresponding to singleNames.
        multiNames : list of str
            The names of the parameters for individual sites.
        multiVals : list
            The fit values corresponding to multiNames.
        removeLimits : dict, optional
            The removeLimits for these parameters. When None no changes are made to the limits.
        """
        locList = self.getRedLocList()
        keys = self.fitParamList[locList].keys()
        if singleVals:
            singleVals = singleVals[0]
            if len(singleNames) != len(singleVals):
                raise FittingException("The number of parameters does not match the parameter names")
            for i, _ in enumerate(singleNames):
                if singleNames[i] in keys:
                    self.fitParamList[locList][singleNames[i]] = singleVals[i]
        for j, _ in enumerate(multiVals):
            if len(multiNames) != len(multiVals[j]):
                raise FittingException("The number of parameters does not match the parameter names")
            for i, _ in enumerate(multiNames):
                if multiNames[i] in keys:
                    self.fitParamList[locList][multiNames[i]][j] = multiVals[j][i]
        self.fitNumList[locList] = len(multiVals) - 1
        if removeLimits is not None:
            self.removeLimits[locList] = removeLimits

    def paramToWorkspaceWindow(self):
        """
        Opens the window for exporting parameters to a workspace.
        """
        paramNameList = self.SINGLENAMES + self.MULTINAMES
        single = self.parent.data.ndim() == 1
        ParamCopySettingsWindow(self, paramNameList, single)

    def paramToWorkspace(self, allSlices, settings):
        """
        Exports parameters to a new workspace.

        Parameters
        ----------
        allSlices : bool
            True to export the parameters from all data slices.
        settings : list of bool
            A list of booleans in the order of SINGLENAMES+MULTINAMES whether to export a certain parameter type.
        """
        if not self.checkInputs():
            raise FittingException("Fitting: One of the inputs is not valid")
        paramNameList = np.array(self.SINGLENAMES + self.MULTINAMES, dtype=object)
        locList = self.getRedLocList()
        if not np.any(settings):
            return
        names = paramNameList[settings]
        params = self.rootwindow.getParams()
        if allSlices:
            num = self.rootwindow.getNum(self)
            maxNum = np.max(self.fitNumList)+1
            tmp = np.array(self.parent.data.shape(), dtype=int)
            tmp = np.delete(tmp, self.parent.axes)
            data = np.zeros((sum(settings), maxNum) + tuple(tmp))
            tmp2 = ()
            for i in tmp:
                tmp2 += (np.arange(i),)
            grid = np.array([i.flatten() for i in np.meshgrid(*tmp2)]).T
            for i in grid:
                self.checkFitParamList(tuple(i))
                for j, _ in enumerate(names):
                    if names[j] in self.SINGLENAMES:
                        inp = self.fitParamList[tuple(i)][names[j]][0]
                        if isinstance(inp, tuple):
                            inp = checkLinkTuple(inp)
                            if inp[4] is num:
                                inp = inp[2] * self.fitParamList[tuple(i)][inp[0]][inp[1]][0] + inp[3]
                            else:
                                inp = inp[2] * params[inp[4]][inp[0]][inp[1]] + inp[3]
                        data[(j,) + (slice(None),) + tuple(i)].fill(inp)
                    else:
                        tmpInp = self.fitParamList[tuple(i)][names[j]].T[0][:(self.fitNumList[tuple(i)] + 1)]
                        for n, _ in enumerate(tmpInp):
                            inp = tmpInp[n]
                            if isinstance(inp, tuple):
                                inp = checkLinkTuple(inp)
                                if inp[4] is num:
                                    inp = inp[2] * self.fitParamList[tuple(i)][inp[0]][inp[1]][0] + inp[3]
                                else:
                                    inp = inp[2] * params[inp[4]][inp[0]][inp[1]] + inp[3]
                            data[(j,) + (slice(None),) + tuple(i)][n] = inp
            self.rootwindow.createNewData(data, self.parent.axes[-1], True, True)
        else:
            data = np.zeros((sum(settings), self.fitNumList[locList] + 1))
            for i, _ in enumerate(names):
                if names[i] in self.SINGLENAMES:
                    inp = self.fitParamList[locList][names[i]][0]
                    if isinstance(inp, tuple):
                        inp = checkLinkTuple(inp)
                        inp = inp[2] * params[inp[4]][inp[0]][inp[1]] + inp[3]
                    data[i].fill(inp)
                else:
                    tmpInp = self.fitParamList[locList][names[i]].T[0][:(self.fitNumList[locList] + 1)]
                    for j, _ in enumerate(tmpInp):
                        inp = tmpInp[j]
                        if isinstance(inp, tuple):
                            inp = checkLinkTuple(inp)
                            inp = inp[2] * params[inp[4]][inp[0]][inp[1]] + inp[3]
                        data[i][j] = inp
            self.rootwindow.createNewData(data, self.parent.axes[-1], True)

    def exportResultWindow(self):
        ResultsExportWindow(self)

    def resultToWorkspaceWindow(self):
        """
        Opens the window for exporting curves to a workspace.
        """
        single = self.parent.data.ndim() == 1
        FitCopySettingsWindow(self, single)

    def resultToWorkspace(self, settings):
        """
        Exports curves to a new workspace.

        Parameters
        ----------
        settings : list of bool
            A list of booleans whether to include [all slices, the original, the subfits, the difference].
        """
        if settings is None:
            return
        if settings[0]:
            oldLocList = self.parent.locList
            maxNum = np.max(self.fitNumList) + 1
            extraLength = 1
            if settings[1]:
                extraLength += 1
            if settings[2]:
                extraLength += maxNum
            if settings[3]:
                extraLength += 1
            data = np.zeros((extraLength,) + self.parent.data.shape())
            tmp = np.array(self.parent.data.shape(), dtype=int)
            tmp[self.parent.axes] = 1
            tmp2 = ()
            for i in tmp:
                tmp2 += (np.arange(i),)
            grid = np.array([i.flatten() for i in np.meshgrid(*tmp2)]).T
            for i in grid:
                self.parent.setSlice(self.parent.axes, i)
                j = np.delete(i, self.parent.axes)
                data[(slice(None),) + tuple(j[:self.parent.axes[-1]]) + (slice(None),) + tuple(j[self.parent.axes[-1]:])] = self.prepareResultToWorkspace(settings, maxNum)
            self.parent.setSlice(self.parent.axes, oldLocList)
            self.rootwindow.createNewData(data, self.parent.axes[-1], False, True)
        else:
            data = self.prepareResultToWorkspace(settings)
            self.rootwindow.createNewData(data, self.parent.axes[-1], False)

    def prepareResultToWorkspace(self, settings, minLength=1):
        """
        Generates the data required to export curves to a workspace.

        Parameters
        ----------
        settings : list of bool
            A list of booleans whether to include [all slices, the original, the subfits, the difference].
        minLength : int
            The minimum length of the data to export.

        Returns
        -------
        ndarray
            The curves to export.
        """
        self.calculateResultsToWorkspace()
        locList = self.getRedLocList()
        fitData = self.parent.fitDataList[locList]
        if fitData is None:
            fitData = [np.zeros(len(self.parent.getData1D())), np.zeros(len(self.parent.getData1D())), np.zeros(len(self.parent.getData1D())), np.array([np.zeros(len(self.parent.getData1D()))] * minLength)]
        outCurvePart = []
        if settings[1]:
            outCurvePart.append(self.parent.getData1D())
        if settings[2]:
            for i in fitData[3]:
                outCurvePart.append(i)
            if len(fitData[3]) < minLength:
                for i in range(minLength - len(fitData[3])):
                    outCurvePart.append(np.zeros(len(self.parent.getData1D())))
        if settings[3]:
            outCurvePart.append(self.parent.getData1D() - fitData[1])
        outCurvePart.append(fitData[1])
        return np.array(outCurvePart)

    def calculateResultsToWorkspace(self):
        # Some fitting methods need to recalculate the curves before exporting
        pass

    def createPrefWindow(self, *args):
        PrefWindow(self.rootwindow.tabWindow)

    def createExcludeWindow(self, *args):
        ExcludeWindow(self)

    def getDispX(self, *args):
        # Only one dimensional data can have an x-axis which has additional datapoints
        return self.parent.data1D.xaxArray[-self.DIM:]

    def disp(self, params, num, display=True):
        """
        Simulate the spectrum and displays it.

        Parameters
        ----------
        params : list
            The list of parameters of all tabs.
        num : int
            The tab number.
            The parameters at position num in params belong to this tab.
        display : bool, optional
            When True the simulated data will also be displayed.
            True by default.
        """
        out = params[num]
        try:
            for name in self.SINGLENAMES:
                inp = out[name][0]
                if isinstance(inp, tuple):
                    inp = checkLinkTuple(inp)
                    out[name][0] = inp[2] * params[inp[4]][inp[0]][inp[1]] + inp[3]
            if not self.MULTINAMES: #Abort if no names
                return
            numExp = len(out[self.MULTINAMES[0]])
            for i in range(numExp):
                for name in self.MULTINAMES:
                    inp = out[name][i]
                    if isinstance(inp, tuple):
                        inp = checkLinkTuple(inp)
                        out[name][i] = inp[2] * params[inp[4]][inp[0]][inp[1]] + inp[3]
                    if not np.isfinite(out[name][i]):
                        raise FittingException("Fitting: One of the inputs is not valid")
        except KeyError:
            raise FittingException("Fitting: One of the keywords is not correct")
        if display:
            tmpx = self.getDispX()
        else:
            tmpx = self.parent.data1D.xaxArray[-self.DIM:]
        if "Offset" in out.keys():
            offset = out["Offset"][0]
        else:
            offset = 0.0
        outCurve = offset * np.ones([len(item) for item in tmpx])
        if self.DIM == 1:
            plotx = tmpx[-1]
        else:
            plotx = tmpx
        outCurvePart = []
        x = []
        for i in range(len(out[self.MULTINAMES[0]])):
            x.append(plotx)
            inputVars = [out[name][0] for name in self.SINGLENAMES]
            inputVars += [out[name][i] for name in self.MULTINAMES]
            y = self.FITFUNC(tmpx, self.parent.data1D.freq, self.parent.data1D.sw, self.axMult, out['extra'], *inputVars)
            if y is None:
                raise FittingException("Fitting: The fitting function didn't output anything")
            y = np.real(np.fft.fftshift(np.fft.fftn(y, axes=self.FFT_AXES), axes=self.FFTSHIFT_AXES))
            outCurvePart.append(offset + y)
            outCurve += y
        locList = self.getRedLocList()
        self.parent.fitDataList[locList] = [plotx, outCurve, x, outCurvePart]
        if display:
            if self.DIM == 1: # One dimensional data can have additional datapoints for plot
                if len(plotx) > len(self.parent.xax()):
                    rmsd = np.sum((outCurve[np.searchsorted(plotx, self.parent.xax())] - self.parent.getData1D())**2)
                else:
                    rmsd = np.sum((outCurve - self.parent.getData1D())**2)
            else:
                rmsd = np.sum((outCurve - self.parent.getData1D())**2)
            rmsd = np.sqrt(rmsd/float(self.parent.getData1D().size))
            self.setRMSD(rmsd)
            self.parent.showFid()

    def genMask(self):
        removeLimits = self.removeLimits[self.getRedLocList()]
        if not removeLimits['limits']:
            return 1.0
        else:
            mask = np.ones_like(self.parent.getData1D())
            tmpx = self.parent.data1D.xaxArray[-self.DIM:]
            for limits in removeLimits['limits']:
                sliceTuple = tuple()
                for i, xax in enumerate(tmpx):
                    minInd = np.searchsorted(xax, min(limits[i]))
                    maxInd = np.searchsorted(xax, max(limits[i]))
                    sliceTuple += (slice(minInd, maxInd),)
                mask[sliceTuple] = 0.0
            if removeLimits['invert']:
                mask = np.abs(mask-1.0)
            return mask
    def update_LorentzST_state(self):
        """ disable/enable LorentzST entries and checkboxes if exist.
        """
        if 'LorentzST' in self.MULTINAMES:
            # OK there should be LorentzST entry
            if 'satBool' in self.entries.keys():
                satBool = self.entries['satBool'][-1].isChecked()
                if satBool :
                    #update the column labels and global check button
                    CB = self.frame3.layout().itemAt(2*self.MULTINAMES_ORDER['LorentzST']+1).widget()
                    CB.setEnabled(True)
                    #update the sites widgets
                    for site in range(self.FITNUM):
                        self.entries['LorentzST'][site].setEnabled(True)
                        self.ticks['LorentzST'][site].setEnabled(True)
                else:
                    #update the column labels and global check button
                    CB = self.frame3.layout().itemAt(2*self.MULTINAMES_ORDER['LorentzST']+1).widget()
                    CB.setEnabled(False)
                    CB.setChecked(True)
                    for site in range(self.FITNUM):
                        self.entries['LorentzST'][site].setEnabled(False)
                        self.ticks['LorentzST'][site].setChecked(True)
                        self.ticks['LorentzST'][site].setEnabled(False)
            
    def populates_MULTINAMES_sites(self):
        """ Add the QTextEdit and QCheckBox widgets to frame3 grid for each site
        """
        for i in range(self.FITNUM):
            colorbar = QtWidgets.QWidget()
            colorbar.setMaximumWidth(5)
            colorbar.setMinimumWidth(5)
            colorbar.setStyleSheet(f"QWidget {{ background-color : {self.fit_color_list[i%len(self.fit_color_list)]};}}")
            self.frame3.addWidget(colorbar, i + 2, 0)
            for name in self.MULTINAMES:
                self.ticks[name].append(QtWidgets.QCheckBox(''))
                self.frame3.addWidget(self.ticks[name][i], i + 2, 2 * self.MULTINAMES_ORDER[name] + 1)
                self.entries[name].append(wc.FitQLineEdit(self, name, ''))
                self.frame3.addWidget(self.entries[name][i], i + 2, 2 * self.MULTINAMES_ORDER[name] + 2)

##############################################################################

def lstSqrs(dataList, maskList, *args):
    """
    Simulates spectra and calculates the least squares value with a given list of data.

    Parameters
    ----------
    dataList : list of arrays
        The list of spectra to compare with the simulations.
    *args
        All other arguments are passed to fitFunc.

    Returns
    -------
    float
        The sum of the least squares values of the spectra.
    """
    simData = fitFunc(*args)
    if simData is None:
        return np.inf
    costValue = 0
    for i,_ in enumerate(dataList):
        costValue += np.sum(maskList[i]*(dataList[i] - simData[i])**2)
    return costValue

def mpFit(xax, data1D, maskList, guess, args, queue, funcs, minmethod, numfeval):
    """
    The minimization function running in an separate process.

    Parameters
    ----------
    xax : list of arrays
        List of the x-axes of the data.
    data1D : array or list of arrays
        Array with the data to be fit.
    guess : list
        List with the initial guess values.
    args : tuple
        The tuple with additional values.
    queue : Queue
        The queue to communicate with the main process.
        On success the results are put in this queue.
        When a SimException is raised, the error message is put on this queue.
        When the simulation fails otherwise, None is put on this queue.
    funcs : list of functions
        The functions to run per data in data1D.
    minmethod : str
        The minimization method of Scipy minimize to use.
    numfeval : int
        The maximum number of function evaluations.
    """
    try:
        fitVal = scipy.optimize.minimize(lambda *param: lstSqrs(data1D, maskList, funcs, param, xax, args), guess, method=minmethod, options={'maxfev': numfeval})
    except simFunc.SimException as e:
        fitVal = str(e)
    except Exception:
        fitVal = None
    queue.put(fitVal)

def fitFunc(funcs, params, allX, args):
    """
    Reconstructs all linked parameters and executes the fitting function for each set of data.

    Parameters
    ----------
    funcs : list of functions
        The list of fitting functions to execute.
    params : tuple
        The tuple with the function parameters generated by minimize.
    allX : list of arrays
        The list with x-axes.
    args : tuple
        Additional arguments for the fitting functions.

    Returns
    -------
    list of arrays
        A list with the simulated data.
    """
    params = params[0]
    specSlices = args[0]
    allParam = []
    for length in specSlices:
        allParam.append(params[length])
    allStruc = args[2]
    allArgu = args[3]
    fullTestFunc = []
    for n, _ in enumerate(allX):
        x = allX[n]
        testFunc = np.zeros([len(item) for item in x], dtype=complex)
        param = allParam[n]
        numExp = args[1][n]
        struc = allStruc[n]
        argu = allArgu[n]
        extra = argu[-1]
        freq = args[4][n]
        sw = args[5][n]
        axMult = args[6][n]
        fft_axes = args[7][n]
        fftshift_axes = args[8][n]
        singleNames = args[9][n]
        multiNames = args[10][n]
        parameters = {}
        try:
            for name in singleNames:
                if struc[name][0][0] == 1:
                    parameters[name] = param[struc[name][0][1]]
                elif struc[name][0][0] == 0:
                    parameters[name] = argu[struc[name][0][1]]
                else:
                    altStruc = struc[name][0][1]
                    if struc[altStruc[0]][altStruc[1]][0] == 1:
                        parameters[name] = altStruc[2] * allParam[altStruc[4]][struc[altStruc[0]][altStruc[1]][1]] + altStruc[3]
                    elif struc[altStruc[0]][altStruc[1]][0] == 0:
                        parameters[name] = altStruc[2] * allArgu[altStruc[4]][struc[altStruc[0]][altStruc[1]][1]] + altStruc[3]
            for i in range(numExp):
                for name in multiNames:
                    if struc[name][i][0] == 1:
                        parameters[name] = param[struc[name][i][1]]
                    elif struc[name][i][0] == 0:
                        parameters[name] = argu[struc[name][i][1]]
                    else:
                        altStruc = struc[name][i][1]
                        strucTarget = allStruc[altStruc[4]]
                        if strucTarget[altStruc[0]][altStruc[1]][0] == 1:
                            parameters[name] = altStruc[2] * allParam[altStruc[4]][strucTarget[altStruc[0]][altStruc[1]][1]] + altStruc[3]
                        elif strucTarget[altStruc[0]][altStruc[1]][0] == 0:
                            parameters[name] = altStruc[2] * allArgu[altStruc[4]][strucTarget[altStruc[0]][altStruc[1]][1]] + altStruc[3]
                inputVars = [parameters[name] for name in singleNames]
                inputVars += [parameters[name] for name in multiNames]
                output = funcs[n](x, freq, sw, axMult, extra, *inputVars)
                if output is None:
                    return None
                #output[np.isnan(output)] = 0
                testFunc += output
            testFunc = np.real(np.fft.fftshift(np.fft.fftn(testFunc, axes=fft_axes), axes=fftshift_axes))
        except KeyError:
            raise(simFunc.SimException("Fitting: One of the keywords is not correct"))
        if "Offset" in parameters.keys():
            testFunc += parameters["Offset"]
        fullTestFunc.append(testFunc)
    return fullTestFunc

##############################################################################


class PrefWindow(QtWidgets.QWidget):
    """
    Window for setting the fitting preferences.
    """

    METHODLIST = ['Powell', 'Nelder-Mead']

    def __init__(self, parent):
        """
        Initializes the fitting preference window.

        Parameters
        ----------
        parent : TabFittingWindow
            The fitting window that opened the preference window.
        """
        super(PrefWindow, self).__init__(parent)
        self.setWindowFlags(QtCore.Qt.Window | QtCore.Qt.Tool)
        self.father = parent
        self.setWindowTitle("Preferences")
        layout = QtWidgets.QGridLayout(self)
        grid = QtWidgets.QGridLayout()
        layout.addLayout(grid, 0, 0, 1, 2)
        grid.addWidget(wc.QLabel("Min. method:"), 0, 0)
        self.minmethodBox = QtWidgets.QComboBox(self)
        self.minmethodBox.addItems(self.METHODLIST)
        self.minmethodBox.setCurrentIndex(self.METHODLIST.index(self.father.MINMETHOD))
        grid.addWidget(self.minmethodBox, 0, 1)
        grid.addWidget(wc.QLabel("Significant digits:"), 1, 0)
        self.precisBox = QtWidgets.QSpinBox(self)
        self.precisBox.setValue(self.father.PRECIS)
        grid.addWidget(self.precisBox, 1, 1)
        grid.addWidget(wc.QLabel("# evaluations:"), 2, 0)
        self.numFevalBox = QtWidgets.QSpinBox(self)
        self.numFevalBox.setMaximum(100000)
        self.numFevalBox.setMinimum(1)
        self.numFevalBox.setValue(self.father.NUMFEVAL)
        grid.addWidget(self.numFevalBox, 2, 1)
        cancelButton = QtWidgets.QPushButton("&Cancel")
        cancelButton.clicked.connect(self.closeEvent)
        layout.addWidget(cancelButton, 4, 0)
        okButton = QtWidgets.QPushButton("&Ok", self)
        okButton.clicked.connect(self.applyAndClose)
        okButton.setFocus()
        layout.addWidget(okButton, 4, 1)
        grid.setRowStretch(100, 1)
        self.show()
        self.setGeometry(self.frameSize().width() - self.geometry().width(), self.frameSize().height() - self.geometry().height(), 0, 0)

    def closeEvent(self, *args):
        """
        Closes the window.
        """
        self.deleteLater()

    def applyAndClose(self, *args):
        """
        Sets the preferences in the fitting window and closes.
        """
        self.father.PRECIS = self.precisBox.value()
        self.father.MINMETHOD = self.METHODLIST[self.minmethodBox.currentIndex()]
        self.father.NUMFEVAL = self.numFevalBox.value()
        self.closeEvent()

##############################################################################


class ExcludeWindow(QtWidgets.QWidget):
    """
    Window for excluding regions from the fit.
    """

    def __init__(self, paramFrame):
        """
        Initializes the exclude window.

        Parameters
        ----------
        paramFrame : AbstractParamFrame
            The parameter frame from which the exclude window was opened.
        """
        super(ExcludeWindow, self).__init__(paramFrame)
        self.setWindowFlags(QtCore.Qt.Window | QtCore.Qt.Tool)
        self.paramFrame = paramFrame
        self.setWindowTitle("Exclude")
        layout = QtWidgets.QGridLayout(self)
        grid = QtWidgets.QGridLayout()
        layout.addLayout(grid, 0, 0, 1, 2)
        resetButton = QtWidgets.QPushButton("&Reset")
        resetButton.clicked.connect(self.reset)
        grid.addWidget(resetButton, 0, 0)
        self.invertButton = QtWidgets.QCheckBox("Invert selection")
        self.invertButton.stateChanged.connect(self.invert)
        grid.addWidget(self.invertButton, 4, 0, 1, 2)
        cancelButton = QtWidgets.QPushButton("&Cancel")
        cancelButton.clicked.connect(self.closeEvent)
        layout.addWidget(cancelButton, 4, 0)
        okButton = QtWidgets.QPushButton("&Ok", self)
        okButton.clicked.connect(self.applyAndClose)
        okButton.setFocus()
        layout.addWidget(okButton, 4, 1)
        grid.setRowStretch(100, 1)
        self.show()
        self.setGeometry(self.frameSize().width() - self.geometry().width(), self.frameSize().height() - self.geometry().height(), 0, 0)
        self.paramFrame.parent.peakPickFunc = lambda pos, self=self: self.picked(pos)
        if self.paramFrame.DIM == 1:
            self.paramFrame.parent.peakPick = 1
        else:
            self.paramFrame.parent.peakPick = 2
        self.removeLimits = self.paramFrame.removeLimits[self.paramFrame.getRedLocList()]
        self.backupRemoveLimits = copy.deepcopy(self.removeLimits)

    def picked(self, pos):
        axMult = self.paramFrame.parent.getCurrentAxMult()
        if self.paramFrame.DIM == 1:
            if not self.removeLimits['limits']:
                self.removeLimits['limits'].append([[pos[1]/axMult]])
            elif len(self.removeLimits['limits'][-1][0]) == 1:
                self.removeLimits['limits'][-1][0].append(pos[1]/axMult)
            else:
                self.removeLimits['limits'].append([[pos[1]/axMult]])
        elif self.paramFrame.DIM == 2:
            axMult2 = self.paramFrame.parent.getCurrentAxMult(-2)
            if not self.removeLimits['limits']:
                self.removeLimits['limits'].append([[pos[4]/axMult2],[pos[1]/axMult]])
            elif len(self.removeLimits['limits'][-1][0]) == 1:
                self.removeLimits['limits'][-1][0].append(pos[4]/axMult2)
                self.removeLimits['limits'][-1][1].append(pos[1]/axMult)
            else:
                self.removeLimits['limits'].append([[pos[4]/axMult2],[pos[1]/axMult]])
        self.preview()

    def preview(self):
        self.paramFrame.parent.showFid()
        self.paramFrame.parent.peakPickFunc = lambda pos, self=self: self.picked(pos)
        if self.paramFrame.DIM == 1:
            self.paramFrame.parent.peakPick = 1
        else:
            self.paramFrame.parent.peakPick = 2
        
    def reset(self):
        """
        Resets the exclude regions
        """
        self.removeLimits['limits'] = []
        self.removeLimits['invert'] = False
        self.preview()

    def invert(self, *args):
        self.removeLimits['invert'] = self.invertButton.isChecked()
        self.preview()
        
    def closeEvent(self, *args):
        """
        Closes the window.
        """
        self.paramFrame.removeLimits[self.paramFrame.getRedLocList()] = self.backupRemoveLimits
        self.paramFrame.parent.showFid()
        self.deleteLater()

    def applyAndClose(self, *args):
        """
        Sets the exclude regions and closes.
        """
        self.paramFrame.parent.showFid()
        self.deleteLater()
        
##############################################################################


class RelaxFrame(FitPlotFrame):

    MARKER = 'o'
    LINESTYLE = 'none'

#################################################################################


class RelaxParamFrame(AbstractParamFrame):

    SINGLENAMES = ['Amplitude', 'Constant']
    MULTINAMES = ['Coefficient', 'T']
    FUNC_LABEL = "Amplitude * (Constant + Coefficient * exp(-x / abs(T)))"

    def __init__(self, parent, rootwindow, isMain=True):
        """
        Initializes the relaxation fit parameter frame.

        Parameters
        ----------
        parent : FitPlotFrame
            The plot frame connected to this parameter frame.
        rootwindow : FittingWindow
            The fitting tab that holds this parameter frame.
        isMain : bool, optional
            True if this frame is part of the main tab.
        """
        self.FITFUNC = simFunc.relaxationFunc
        self.fullInt = np.max(parent.getData1D())
        self.DEFAULTS = {'Amplitude': [self.fullInt, False], 'Constant': [1.0, False], 'Coefficient': [-1.0, False], 'T': [1.0, False]}
        self.extraDefaults = {'xlog': False, 'ylog': False}
        super(RelaxParamFrame, self).__init__(parent, rootwindow, isMain)
        locList = self.getRedLocList()
        self.frame2.addWidget(wc.QLabel("Amplitude:"), 0, 0, 1, 2)
        self.ticks['Amplitude'].append(QtWidgets.QCheckBox(''))
        self.frame2.addWidget(self.ticks['Amplitude'][-1], 1, 0)
        self.entries['Amplitude'].append(wc.FitQLineEdit(self, 'Amplitude', ('%#.' + str(self.rootwindow.tabWindow.PRECIS) + 'g') % self.fitParamList[locList]['Amplitude'][0]))
        self.frame2.addWidget(self.entries['Amplitude'][-1], 1, 1)
        self.frame2.addWidget(wc.QLabel("Constant:"), 2, 0, 1, 2)
        self.ticks['Constant'].append(QtWidgets.QCheckBox(''))
        self.frame2.addWidget(self.ticks['Constant'][-1], 3, 0)
        self.entries['Constant'].append(wc.FitQLineEdit(self, 'Constant', ('%#.' + str(self.rootwindow.tabWindow.PRECIS) + 'g') % self.fitParamList[locList]['Constant'][0]))
        self.frame2.addWidget(self.entries['Constant'][-1], 3, 1)
        self.numExp = QtWidgets.QComboBox()
        self.numExp.addItems([str(x + 1) for x in range(self.FITNUM)])
        self.numExp.currentIndexChanged.connect(self.changeNum)
        self.frame3.addWidget(self.numExp, 0, 0, 1, 2)
        self.addMultiLabel("Coefficient", "Coefficient:")
        self.addMultiLabel("T", "T [s]:")
        self.xlog = QtWidgets.QCheckBox('x-log')
        self.xlog.stateChanged.connect(self.setLog)
        self.optframe.addWidget(self.xlog, 0, 0, QtCore.Qt.AlignTop)
        self.ylog = QtWidgets.QCheckBox('y-log')
        self.ylog.stateChanged.connect(self.setLog)
        self.optframe.addWidget(self.ylog, 1, 0, QtCore.Qt.AlignTop)
        self.populates_MULTINAMES_sites()
        # WARNING entries line is different in populates_MULTINAMES_sites (what is the need)
        #self.entries[self.MULTINAMES[j]].append(wc.FitQLineEdit(self, self.MULTINAMES[j], ('%#.' + str(self.rootwindow.tabWindow.PRECIS) + 'g') % self.fitParamList[locList][self.MULTINAMES[j]][i][0]))
        self.reset()

    def reset(self):
        """
        Resets all fit parameters to their default values.
        """
        self.xlog.setChecked(self.extraDefaults['xlog'])
        self.ylog.setChecked(self.extraDefaults['ylog'])
        super(RelaxParamFrame, self).reset()

    def setLog(self, *args):
        """
        Set the plot to logarithmic or linear scale.
        """
        self.parent.setLog(self.xlog.isChecked(), self.ylog.isChecked())
        self.rootwindow.sim()

    def getExtraParams(self, out):
        """
        Returns the extra parameters of the fit.
        """
        out['extra'] = []
        return (out, out['extra'])

    def calculateResultsToWorkspace(self):
        """
        Recalculate the curves to have points located at the same locations as the experimental data.
        """
        self.rootwindow.sim(display=False)

    def getDispX(self, *args):
        """
        Return the x-axis of the plot.
        """
        numCurve = 256             # number of points in output curve
        realx = self.parent.xax()
        minx = min(realx)
        maxx = max(realx)
        if self.xlog.isChecked() and (minx > 0) and (maxx > 0):
            x = np.logspace(np.log(minx), np.log(maxx), numCurve)
        else:
            x = np.linspace(minx, maxx, numCurve)
        x = np.concatenate((x, realx))
        return [np.sort(x)]

    def checkResults(self, numExp, struc):
        """
        Sets the relaxation times to absolute values.
        """
        locList = self.getRedLocList()
        for i in range(numExp):
            if struc['T'][i][0] == 1:
                self.fitParamList[locList]['T'][i][0] = abs(self.fitParamList[locList]['T'][i][0])


##############################################################################


class DiffusionParamFrame(AbstractParamFrame):

    SINGLENAMES = ['Amplitude', 'Constant']
    MULTINAMES = ['Coefficient', 'D']
    FUNC_LABEL = u"Amplitude * (Constant + Coefficient * exp(-(2 * π * γ * δ * x)² * D * (Δ - δ / 3.0)))"

    def __init__(self, parent, rootwindow, isMain=True):
        """
        Initializes the diffusion fit parameter frame.

        Parameters
        ----------
        parent : FitPlotFrame
            The plot frame connected to this parameter frame.
        rootwindow : FittingWindow
            The fitting tab that holds this parameter frame.
        isMain : bool, optional
            True if this frame is part of the main tab.
        """
        self.FITFUNC = simFunc.diffusionFunc
        self.fullInt = np.max(parent.getData1D())
        self.DEFAULTS = {'Amplitude': [self.fullInt, False], 'Constant': [0.0, True], 'Coefficient': [1.0, False], 'D': [1.0e-9, False]}
        self.extraDefaults = {'xlog': False, 'ylog': False, 'gamma': "42.576", 'delta': '1.0', 'triangle': '1.0'}
        super(DiffusionParamFrame, self).__init__(parent, rootwindow, isMain)
        self.optframe.addWidget(wc.QLabel(u"γ [MHz/T]:"), 0, 1)
        self.gammaEntry = wc.QLineEdit()
        self.optframe.addWidget(self.gammaEntry, 1, 1)
        self.optframe.addWidget(wc.QLabel(u"δ [s]:"), 2, 1)
        self.deltaEntry = wc.QLineEdit()
        self.optframe.addWidget(self.deltaEntry, 3, 1)
        self.optframe.addWidget(wc.QLabel(u"Δ [s]:"), 4, 1)
        self.triangleEntry = wc.QLineEdit()
        self.optframe.addWidget(self.triangleEntry, 5, 1)
        self.frame2.addWidget(wc.QLabel("Amplitude:"), 0, 0, 1, 2)
        self.ticks['Amplitude'].append(QtWidgets.QCheckBox(''))
        self.frame2.addWidget(self.ticks['Amplitude'][-1], 1, 0)
        self.entries['Amplitude'].append(wc.FitQLineEdit(self, 'Amplitude', ('%#.' + str(self.rootwindow.tabWindow.PRECIS) + 'g') % np.max(self.parent.getData1D())))
        self.frame2.addWidget(self.entries['Amplitude'][-1], 1, 1)
        self.frame2.addWidget(wc.QLabel("Constant:"), 2, 0, 1, 2)
        self.ticks['Constant'].append(QtWidgets.QCheckBox(''))
        self.frame2.addWidget(self.ticks['Constant'][-1], 3, 0)
        self.entries['Constant'].append(wc.FitQLineEdit(self, 'Constant', "0.0"))
        self.frame2.addWidget(self.entries['Constant'][-1], 3, 1)
        self.numExp = QtWidgets.QComboBox()
        self.numExp.addItems([str(x + 1) for x in range(self.FITNUM)])
        self.numExp.currentIndexChanged.connect(self.changeNum)
        self.frame3.addWidget(self.numExp, 0, 0, 1, 2)
        self.addMultiLabel('Coefficient', "Coefficient:")
        self.addMultiLabel('D', "D [m^2/s]:")
        self.frame3.setColumnStretch(20, 1)
        self.frame3.setAlignment(QtCore.Qt.AlignTop)
        self.xlog = QtWidgets.QCheckBox('x-log')
        self.xlog.stateChanged.connect(self.setLog)
        self.optframe.addWidget(self.xlog, 0, 0)
        self.ylog = QtWidgets.QCheckBox('y-log')
        self.ylog.stateChanged.connect(self.setLog)
        self.optframe.addWidget(self.ylog, 1, 0)
        self.populates_MULTINAMES_sites()
        self.reset()

    def reset(self):
        """
        Resets all fit parameters to their default values.
        """
        self.xlog.setChecked(self.extraDefaults['xlog'])
        self.ylog.setChecked(self.extraDefaults['ylog'])
        self.gammaEntry.setText(self.extraDefaults['gamma'])
        self.deltaEntry.setText(self.extraDefaults['delta'])
        self.triangleEntry.setText(self.extraDefaults['triangle'])
        super(DiffusionParamFrame, self).reset()

    def setLog(self, *args):
        """
        Set the plot to logarithmic or linear scale.
        """
        self.parent.setLog(self.xlog.isChecked(), self.ylog.isChecked())
        self.rootwindow.sim()

    def extraParamToFile(self):
        """
        Extra parameters to export.
        """
        extraDict = {"gamma": self.gammaEntry.text(),
                     "delta": self.deltaEntry.text(),
                     "DELTA": self.triangleEntry.text()}
        return (extraDict, {})

    def extraFileToParam(self, preParams, postParams):
        """
        Extra parameters to import.
        """
        keys = preParams.keys()
        if "gamma" in keys:
            self.gammaEntry.setText(preParams["gamma"])
        if "delta" in keys:
            self.deltaEntry.setText(preParams["delta"])
        if "DELTA" in keys:
            self.triangleEntry.setText(preParams["DELTA"])

    def getExtraParams(self, out):
        """
        Returns the extra parameters of the fit.
        """
        gamma = safeEval(self.gammaEntry.text())
        delta = safeEval(self.deltaEntry.text())
        triangle = safeEval(self.triangleEntry.text())
        out['extra'] = [gamma, delta, triangle]
        return (out, out['extra'])

    def calculateResultsToWorkspace(self):
        """
        Recalculate the curves to have points located at the same locations as the experimental data.
        """
        self.rootwindow.sim(display=False)

    def getDispX(self, *args):
        """
        Return the x-axis of the plot.
        """
        numCurve = 256             # number of points in output curve
        realx = self.parent.xax()
        minx = min(realx)
        maxx = max(realx)
        if self.xlog.isChecked() and (minx > 0) and (maxx > 0):
            x = np.logspace(np.log(minx), np.log(maxx), numCurve)
        else:
            x = np.linspace(minx, maxx, numCurve)
        x = np.concatenate((x, realx))
        return [np.sort(x)]

    def checkResults(self, numExp, struc):
        """
        Sets the relaxation times to absolute values.
        """
        locList = self.getRedLocList()
        for i in range(numExp):
            if struc['D'][i][0] == 1:
                self.fitParamList[locList]['D'][i][0] = abs(self.fitParamList[locList]['D'][i][0])

##############################################################################


class PeakDeconvFrame(FitPlotFrame):

    def togglePick(self, var):
        self.peakPickReset()
        if var == 1 and self.fitPickNumList[self.getRedLocList()] < self.FITNUM:
            self.peakPickFunc = lambda pos, self=self: self.pickDeconv(pos)
            self.peakPick = True
        else:
            self.peakPickFunc = None
            self.peakPick = False

    def pickDeconv(self, pos):
        locList = self.getRedLocList()
        pickNum = self.fitPickNumList[locList]
        if self.pickWidth:
            width = (2 * abs(float(self.rootwindow.paramframe.entries["Position"][pickNum].text()) - pos[1])) / self.getAxMult(self.spec(), self.getAxType(), self.getppm(), self.freq(), self.ref())
            self.rootwindow.paramframe.entries["Integral"][pickNum].setText(('%#.' + str(self.rootwindow.tabWindow.PRECIS) + 'g') % (float(self.rootwindow.paramframe.entries["Integral"][pickNum].text()) * width))
            self.rootwindow.paramframe.entries["Lorentz"][pickNum].setText(('%#.' + str(self.rootwindow.tabWindow.PRECIS) + 'g') % abs(width))
            self.fitPickNumList[locList] += 1
            self.pickWidth = False
            self.rootwindow.sim()
        else:
            self.rootwindow.paramframe.entries["Position"][pickNum].setText(('%#.' + str(self.rootwindow.tabWindow.PRECIS) + 'g') % pos[1])
            left = pos[0] - self.FITNUM
            if left < 0:
                left = 0
            right = pos[0] + self.FITNUM
            if right >= self.len():
                right = self.len() - 1
            self.rootwindow.paramframe.entries["Integral"][pickNum].setText(('%#.' + str(self.rootwindow.tabWindow.PRECIS) + 'g') % (pos[2] * np.pi * 0.5))
            if pickNum < self.FITNUM:
                self.rootwindow.paramframe.numExp.setCurrentIndex(pickNum)
                self.rootwindow.paramframe.changeNum()
            self.pickWidth = True
        if pickNum < self.FITNUM:
            self.peakPickFunc = lambda pos, self=self: self.pickDeconv(pos)
            self.peakPick = True

#################################################################################


class PeakDeconvParamFrame(AbstractParamFrame):

    FFT_AXES = (0,)      # Which axes should be transformed after simulation
    FFTSHIFT_AXES = (0,) # Which axes should be transformed after simulation
    SINGLENAMES = ["Offset", "Multiplier"]
    MULTINAMES = ["Position", "Integral", "Lorentz", "Gauss"]

    def __init__(self, parent, rootwindow, isMain=True):
        """
        Initializes the peak deconvolution parameter frame.

        Parameters
        ----------
        parent : FitPlotFrame
            The plot frame connected to this parameter frame.
        rootwindow : FittingWindow
            The fitting tab that holds this parameter frame.
        isMain : bool, optional
            True if this frame is part of the main tab.
        """
        self.fullInt = np.sum(parent.getData1D()) * parent.sw() / float(len(parent.getData1D()))
        self.FITFUNC = simFunc.peakSim
        self.DEFAULTS = {"Offset": [0.0, True], "Multiplier": [1.0, True], "Position": [0.0, False], "Integral": [self.fullInt, False], "Lorentz": [1.0, False], "Gauss": [0.0, True]}
        super(PeakDeconvParamFrame, self).__init__(parent, rootwindow, isMain)
        self.pickTick = QtWidgets.QCheckBox("Pick")
        self.pickTick.stateChanged.connect(self.togglePick)
        self.frame1.addWidget(self.pickTick, 0, 2)
        self.frame2.addWidget(wc.QLabel("Offset:"), 0, 0, 1, 2)
        self.ticks["Offset"].append(QtWidgets.QCheckBox(''))
        self.frame2.addWidget(self.ticks["Offset"][0], 1, 0)
        self.entries["Offset"].append(wc.FitQLineEdit(self, "Offset", "0.0"))
        self.frame2.addWidget(self.entries["Offset"][0], 1, 1)
        self.frame2.addWidget(wc.QLabel("Multiplier:"), 2, 0, 1, 2)
        self.ticks["Multiplier"].append(QtWidgets.QCheckBox(''))
        self.frame2.addWidget(self.ticks["Multiplier"][0], 3, 0)
        self.entries["Multiplier"].append(wc.FitQLineEdit(self, "Multiplier", "1.0"))
        self.frame2.addWidget(self.entries["Multiplier"][0], 3, 1)
        self.numExp = QtWidgets.QComboBox()
        self.numExp.addItems([str(x + 1) for x in range(self.FITNUM)])
        self.numExp.currentIndexChanged.connect(self.changeNum)
        self.frame3.addWidget(self.numExp, 0, 0, 1, 2)
        self.addMultiLabel("Position", "Position [" + self.axUnit + "]:")
        self.addMultiLabel("Integral", "Integral:")
        self.addMultiLabel("Lorentz", "Lorentz [Hz]:")
        self.addMultiLabel("Gauss", f"Gauss [{self.axUnit}]:")
        self.populates_MULTINAMES_sites()
        self.reset()

    def reset(self):
        """
        Resets all fit parameters to their default values.
        """
        locList = self.getRedLocList()
        self.pickTick.setChecked(True)
        self.togglePick()
        self.parent.pickWidth = False
        self.parent.fitPickNumList[locList] = 0
        super(PeakDeconvParamFrame, self).reset()

    def togglePick(self):
        self.parent.togglePick(self.pickTick.isChecked())

    def checkResults(self, numExp, struc):
        """
        Sets the Lorentzian and Gaussian broadenings to absolute values.
        """
        locList = self.getRedLocList()
        for i in range(numExp):
            if struc["Lorentz"][i][0] == 1:
                self.fitParamList[locList]["Lorentz"][i][0] = abs(self.fitParamList[locList]["Lorentz"][i][0])
            if struc["Gauss"][i][0] == 1:
                self.fitParamList[locList]["Gauss"][i][0] = abs(self.fitParamList[locList]["Gauss"][i][0])

    def changeAxMult(self, oldAxMult):
        """
        Changing the units of the parameters which depend on the plot units.
        """
        newAxMult = self.parent.getCurrentAxMult()
        locList = self.getRedLocList()
        for j in range(len(self.fitParamList[locList]["Position"])):
            if not isinstance(self.fitParamList[locList]["Position"][j][0], tuple):
                self.fitParamList[locList]["Position"][j][0] *= newAxMult/oldAxMult
            if not isinstance(self.fitParamList[locList]["Gauss"][j][0], tuple):
                self.fitParamList[locList]["Gauss"][j][0] *= newAxMult/oldAxMult

##############################################################################


class CsaDeconvFrame(FitPlotFrame):

    def __init__(self, rootwindow, fig, canvas, current):
        self.pickNum = 0
        self.pickNum2 = 0
        super(CsaDeconvFrame, self).__init__(rootwindow, fig, canvas, current)

    def togglePick(self, var):
        self.peakPickReset()
        if var == 1:
            self.peakPickFunc = lambda pos, self=self: self.pickDeconv(pos)
            self.peakPick = True
        else:
            self.peakPickFunc = None
            self.peakPick = False

    def pickDeconv(self, pos):
        printStr = "%#." + str(self.rootwindow.tabWindow.PRECIS) + "g"
        axMult = self.getAxMult(self.spec(), self.getAxType(), self.getppm(), self.freq(), self.ref())
        if self.pickNum2 == 0:
            if self.pickNum < self.FITNUM:
                self.rootwindow.paramframe.numExp.setCurrentIndex(self.pickNum)
                self.rootwindow.paramframe.changeNum()
            self.rootwindow.paramframe.entries["Definition1"][self.pickNum].setText(printStr % (self.xax()[pos[0]] * axMult))
            self.pickNum2 = 1
        elif self.pickNum2 == 1:
            self.rootwindow.paramframe.entries["Definition2"][self.pickNum].setText(printStr % (self.xax()[pos[0]] * axMult))
            self.pickNum2 = 2
        elif self.pickNum2 == 2:
            self.rootwindow.paramframe.entries["Definition3"][self.pickNum].setText(printStr % (self.xax()[pos[0]] * axMult))
            self.pickNum2 = 0
            self.pickNum += 1
        if self.pickNum < self.FITNUM:
            self.peakPickFunc = lambda pos, self=self: self.pickDeconv(pos)
            self.peakPick = True

#################################################################################


class CsaDeconvParamFrame(AbstractParamFrame):

    FFT_AXES = (0,)
    SINGLENAMES = ["Offset", "Multiplier", "Spinspeed"]
    MULTINAMES = ["Definition1", "Definition2", "Definition3", "Integral", "Lorentz", "Gauss"]
    EXTRANAMES = ['spinType', 'angle', 'shiftdef', 'cheng', 'numssb']
    MASTYPES = ["Static", "Finite MAS", "Infinite MAS"]
    DEFTYPES = [u'δ11 - δ22 - δ33',
                u'δxx - δyy - δzz',
                u'δiso - δaniso - η',
                u'δiso - Ω - κ']
    DEFNAMES = ["delta_11 - delta_22 - delta_33",
                "delta_xx - delta_yy - delta_zz",
                "delta_iso - delta_aniso - eta",
                "delta_iso - omega - kappa"]

    def __init__(self, parent, rootwindow, isMain=True):
        """
        Initializes the CSA fit parameter frame.

        Parameters
        ----------
        parent : FitPlotFrame
            The plot frame connected to this parameter frame.
        rootwindow : FittingWindow
            The fitting tab that holds this parameter frame.
        isMain : bool, optional
            True if this frame is part of the main tab.
        """
        self.FITFUNC = simFunc.csaFunc
        self.fullInt = np.sum(parent.getData1D()) * parent.sw() / float(len(parent.getData1D()))
        self.DEFAULTS = {"Offset": [0.0, True], "Multiplier": [1.0, True], "Spinspeed": [10.0, True], "Definition1": [0.0, False], "Definition2": [0.0, False], "Definition3": [0.0, False], "Integral": [self.fullInt, False], "Lorentz": [1.0, False], "Gauss": [0.0, True]}
        self.extraDefaults = {'cheng': 15, 'shiftdef': 0, 'spinType': 0, 'rotorAngle': "arctan(sqrt(2))", 'numssb': 32, "Spinspeed": '10.0'}
        super(CsaDeconvParamFrame, self).__init__(parent, rootwindow, isMain)
        self.pickTick = QtWidgets.QCheckBox("Pick")
        self.pickTick.stateChanged.connect(self.togglePick)
        self.optframe.addWidget(self.pickTick, 4, 0)
        self.optframe.addWidget(wc.QLabel("MAS:"), 0, 0)
        self.entries['spinType'].append(QtWidgets.QComboBox(self))
        self.entries['spinType'][-1].addItems(self.MASTYPES)
        self.entries['spinType'][-1].currentIndexChanged.connect(self.MASChange)
        self.optframe.addWidget(self.entries['spinType'][-1], 1, 0)
        self.angleLabel = wc.QLabel("Rotor Angle [rad]:")
        self.optframe.addWidget(self.angleLabel, 2, 1)
        self.entries['angle'].append(wc.QLineEdit())
        self.entries['angle'][-1].setEnabled(False)
        self.optframe.addWidget(self.entries['angle'][-1], 3, 1)
        self.sidebandLabel = wc.QLabel("# sidebands:")
        self.optframe.addWidget(self.sidebandLabel, 4, 1)
        self.entries['numssb'].append(QtWidgets.QSpinBox())
        self.entries['numssb'][-1].setAlignment(QtCore.Qt.AlignHCenter)
        self.entries['numssb'][-1].setMaximum(100000)
        self.entries['numssb'][-1].setMinimum(2)
        self.optframe.addWidget(self.entries['numssb'][-1], 5, 1)
        self.optframe.addWidget(wc.QLabel("Cheng:"), 0, 1)
        self.entries['cheng'].append(QtWidgets.QSpinBox())
        self.entries['cheng'][-1].setAlignment(QtCore.Qt.AlignHCenter)
        self.optframe.addWidget(self.entries['cheng'][-1], 1, 1)
        self.shiftDefType = 0  # variable to remember the selected tensor type
        self.optframe.addWidget(wc.QLabel("Definition:"), 2, 0)
        self.entries['shiftdef'].append(QtWidgets.QComboBox())
        self.entries['shiftdef'][-1].addItems(self.DEFTYPES)
        self.entries['shiftdef'][-1].currentIndexChanged.connect(self.changeShiftDef)
        self.optframe.addWidget(self.entries['shiftdef'][-1], 3, 0)
        self.spinLabel = wc.QLabel("Spin. speed [kHz]:")
        self.frame2.addWidget(self.spinLabel, 0, 0, 1, 2)
        self.ticks["Spinspeed"].append(QtWidgets.QCheckBox(''))
        self.frame2.addWidget(self.ticks["Spinspeed"][-1], 1, 0)
        self.entries["Spinspeed"].append(wc.FitQLineEdit(self, "Spinspeed", ""))
        self.frame2.addWidget(self.entries["Spinspeed"][-1], 1, 1)
        self.frame2.addWidget(wc.QLabel("Offset:"), 2, 0, 1, 2)
        self.ticks["Offset"].append(QtWidgets.QCheckBox(''))
        self.frame2.addWidget(self.ticks["Offset"][-1], 3, 0)
        self.entries["Offset"].append(wc.FitQLineEdit(self, "Offset", ""))
        self.frame2.addWidget(self.entries["Offset"][-1], 3, 1)
        self.frame2.addWidget(wc.QLabel("Multiplier:"), 4, 0, 1, 2)
        self.ticks["Multiplier"].append(QtWidgets.QCheckBox(''))
        self.frame2.addWidget(self.ticks["Multiplier"][-1], 5, 0)
        self.entries["Multiplier"].append(wc.FitQLineEdit(self, "Multiplier", ""))
        self.frame2.addWidget(self.entries["Multiplier"][-1], 5, 1)
        self.numExp = QtWidgets.QComboBox()
        self.numExp.addItems([str(x + 1) for x in range(self.FITNUM)])
        self.numExp.currentIndexChanged.connect(self.changeNum)
        self.frame3.addWidget(self.numExp, 0, 0, 1, 2)
        if self.parent.viewSettings["ppm"]:
            axUnit = 'ppm'
        else:
            axUnit = ['Hz', 'kHz', 'MHz'][self.parent.getAxType()]
        # Labels
        self.addMultiLabel("Definition1", "")
        self.addMultiLabel("Definition2", "")
        self.addMultiLabel("Definition3", "")
        self.label11 = wc.QLabel(u'δ' + '<sub>11</sub> [' + axUnit + '] :')
        self.label22 = wc.QLabel(u'δ' + '<sub>22</sub> [' + axUnit + '] :')
        self.label33 = wc.QLabel(u'δ' + '<sub>33</sub> [' + axUnit + '] :')
        self.frame3.addWidget(self.label11, 1, 2*self.MULTINAMES_ORDER['Definition1']+2)
        self.frame3.addWidget(self.label22, 1, 2*self.MULTINAMES_ORDER['Definition2']+2)
        self.frame3.addWidget(self.label33, 1, 2*self.MULTINAMES_ORDER['Definition3']+2)
        self.labelxx = wc.QLabel(u'δ' + '<sub>xx</sub> [' + axUnit + '] :')
        self.labelyy = wc.QLabel(u'δ' + '<sub>yy</sub> [' + axUnit + '] :')
        self.labelzz = wc.QLabel(u'δ' + '<sub>zz</sub> [' + axUnit + '] :')
        self.labelxx.hide()
        self.labelyy.hide()
        self.labelzz.hide()
        self.frame3.addWidget(self.labelxx, 1, 2*self.MULTINAMES_ORDER['Definition1']+2)
        self.frame3.addWidget(self.labelyy, 1, 2*self.MULTINAMES_ORDER['Definition2']+2)
        self.frame3.addWidget(self.labelzz, 1, 2*self.MULTINAMES_ORDER['Definition3']+2)
        self.labeliso = wc.QLabel(u'δ' + '<sub>iso</sub> [' + axUnit + '] :')
        self.labelaniso = wc.QLabel(u'δ' + '<sub>aniso</sub> [' + axUnit + '] :')
        self.labeleta = wc.QLabel(u'η:')
        self.labeliso.hide()
        self.labelaniso.hide()
        self.labeleta.hide()
        self.frame3.addWidget(self.labeliso, 1, 2*self.MULTINAMES_ORDER['Definition1']+2)
        self.frame3.addWidget(self.labelaniso, 1, 2*self.MULTINAMES_ORDER['Definition2']+2)
        self.frame3.addWidget(self.labeleta, 1, 2*self.MULTINAMES_ORDER['Definition3']+2)
        self.labeliso2 = wc.QLabel(u'δ' + '<sub>iso</sub> [' + axUnit + '] :')
        self.labelspan = wc.QLabel(u'Ω [' + axUnit + '] :')
        self.labelskew = wc.QLabel(u'κ:')
        self.labeliso2.hide()
        self.labelspan.hide()
        self.labelskew.hide()
        self.frame3.addWidget(self.labeliso2, 1, 2*self.MULTINAMES_ORDER['Definition1']+2)
        self.frame3.addWidget(self.labelspan, 1, 2*self.MULTINAMES_ORDER['Definition2']+2)
        self.frame3.addWidget(self.labelskew, 1, 2*self.MULTINAMES_ORDER['Definition3']+2)
        self.addMultiLabel("Integral", "Integral:")
        self.addMultiLabel("Lorentz", "Lorentz [Hz]:", "Lorentzian broadening (transverse relaxation)")
        self.addMultiLabel("Gauss", f"Gauss [{axUnit}]:", "Gaussian broadening (FWHM of chemical shift distribution)")
        self.populates_MULTINAMES_sites()
        self.reset()

    def MASChange(self, MAStype):
        """
        Change between different MAS types.

        Parameters
        ----------
        MAStype : int
            The MAS type (0=static, 1=finite MAS, 2=infinite MAS).
        """
        if MAStype > 0:
            self.angleLabel.setEnabled(True)
            self.entries['angle'][-1].setEnabled(True)
        else:
            self.angleLabel.setEnabled(False)
            self.entries['angle'][-1].setEnabled(False)
        if MAStype == 1:  # Finite MAS
            self.entries["Spinspeed"][-1].setEnabled(True)
            self.ticks["Spinspeed"][-1].setEnabled(True)
            self.spinLabel.setEnabled(True)
            self.entries['numssb'][-1].setEnabled(True)
            self.sidebandLabel.setEnabled(True)
        else:
            self.ticks["Spinspeed"][-1].setChecked(True)
            self.entries["Spinspeed"][-1].setEnabled(False)
            self.ticks["Spinspeed"][-1].setEnabled(False)
            self.spinLabel.setEnabled(False)
            self.entries['numssb'][-1].setEnabled(False)
            self.sidebandLabel.setEnabled(False)

    def reset(self):
        """
        Resets all fit parameters to their default values.
        """
        self.entries['cheng'][-1].setValue(self.extraDefaults['cheng'])
        self.entries['shiftdef'][-1].setCurrentIndex(self.extraDefaults['shiftdef'])
        self.shiftDefType = self.extraDefaults['shiftdef']
        self.entries['spinType'][-1].setCurrentIndex(self.extraDefaults['spinType'])
        self.MASChange(self.extraDefaults['spinType'])
        self.entries['numssb'][-1].setValue(self.extraDefaults['numssb'])
        self.entries['angle'][-1].setText(self.extraDefaults['rotorAngle'])
        self.entries["Spinspeed"][-1].setText(self.extraDefaults["Spinspeed"])
        self.parent.pickNum = 0
        self.parent.pickNum2 = 0
        self.pickTick.setChecked(True)
        self.togglePick()
        super(CsaDeconvParamFrame, self).reset()

    def togglePick(self):
        self.parent.togglePick(self.pickTick.isChecked())

    def changeShiftDef(self):
        """
        Change between different chemical shift definitions.
        """
        NewType = self.entries['shiftdef'][-1].currentIndex()
        OldType = self.shiftDefType
        if NewType == 0:
            self.label11.show()
            self.label22.show()
            self.label33.show()
            self.labelxx.hide()
            self.labelyy.hide()
            self.labelzz.hide()
            self.labeliso.hide()
            self.labelaniso.hide()
            self.labeleta.hide()
            self.labeliso2.hide()
            self.labelspan.hide()
            self.labelskew.hide()
            self.pickTick.setChecked(True)
            self.pickTick.show()
        elif NewType == 1:
            self.label11.hide()
            self.label22.hide()
            self.label33.hide()
            self.labelxx.show()
            self.labelyy.show()
            self.labelzz.show()
            self.labeliso.hide()
            self.labelaniso.hide()
            self.labeleta.hide()
            self.labeliso2.hide()
            self.labelspan.hide()
            self.labelskew.hide()
            self.pickTick.setChecked(True)
            self.pickTick.show()
        elif NewType == 2:
            self.label11.hide()
            self.label22.hide()
            self.label33.hide()
            self.labelxx.hide()
            self.labelyy.hide()
            self.labelzz.hide()
            self.labeliso.show()
            self.labelaniso.show()
            self.labeleta.show()
            self.labeliso2.hide()
            self.labelspan.hide()
            self.labelskew.hide()
            self.pickTick.setChecked(False)
            self.pickTick.hide()
        elif NewType == 3:
            self.label11.hide()
            self.label22.hide()
            self.label33.hide()
            self.labelxx.hide()
            self.labelyy.hide()
            self.labelzz.hide()
            self.labeliso.hide()
            self.labelaniso.hide()
            self.labeleta.hide()
            self.labeliso2.show()
            self.labelspan.show()
            self.labelskew.show()
            self.pickTick.setChecked(False)
            self.pickTick.hide()
        # copy current entries to fitParamList
        self.checkInputs()
        # convert for each slice each fitParamList 
        with np.nditer(self.fitParamList, flags=["refs_ok", "multi_index"], op_flags=['readwrite']) as it:
            for slice_params in it:
                # one need to check fitParamList is valid/exists for each slice! 
                # This is not necessarily the case for slices that have not been displayed...
                self.checkFitParamList(it.multi_index)
                # note that slice_params is a zero-dimensional ndarray which content is accessed with slice_params[()]
                val = self.fitNumList[it.multi_index] + 1
    #            tensorList = []
                for i in range(self.FITNUM):  # Convert input
#                    if i < val:  # not sure this is required, one could imagine to enable disable sites but keeping their updated value in cache. 
                        def1 = slice_params[()]['Definition1'][i][0]
                        def2 = slice_params[()]['Definition2'][i][0]
                        def3 = slice_params[()]['Definition3'][i][0]
                        startTensor = [def1, def2, def3]
                        if None in startTensor:
                            self.entries['shiftdef'][-1].setCurrentIndex(OldType)  # error, reset to old definition
                            raise FittingException("Fitting: One of the inputs is not valid")
                        Tensors = func.shiftConversion(startTensor, OldType)
                        for element in range(3):  # Check for `ND' s
                            if isinstance(Tensors[NewType][element], str):
                                Tensors[NewType][element] = 0
                        slice_params[()]['Definition1'][i][0] = Tensors[NewType][0]
                        slice_params[()]['Definition2'][i][0] = Tensors[NewType][1]
                        slice_params[()]['Definition3'][i][0] = Tensors[NewType][2]
        # copy current fitParamList to entries and update the new definition 
        self.dispParams()
        self.shiftDefType = NewType

    def extraParamToFile(self):
        """
        Extra parameters to export.
        """
        extraDict = {"MAS": self.MASTYPES[self.entries['spinType'][0].currentIndex()],
                     "Definition": self.DEFNAMES[self.entries['shiftdef'][0].currentIndex()],
                     "Cheng": self.entries['cheng'][0].text(),
                     "Angle": self.entries['angle'][0].text(),
                     "Sidebands": self.entries['numssb'][0].text()}
        return (extraDict, {})

    def extraFileToParam(self, preParams, postParams):
        """
        Extra parameters to import.
        """
        keys = preParams.keys()
        if "MAS" in keys:
            self.entries['spinType'][0].setCurrentIndex(self.MASTYPES.index(preParams["MAS"]))
        if "Definition" in keys:
            self.entries['shiftdef'][0].setCurrentIndex(self.DEFNAMES.index(preParams["Definition"]))
        if "Cheng" in keys:
            self.entries['cheng'][0].setValue(int(preParams["Cheng"]))
        if "Angle" in keys:
            self.entries['angle'][0].setText(preParams["Angle"])
        if "Sidebands" in keys:
            self.entries['numssb'][0].setValue(int(preParams["Sidebands"]))

    def getExtraParams(self, out):
        """
        Returns the extra parameters of the fit.
        """
        shiftdef = self.entries['shiftdef'][0].currentIndex()
        angle = safeEval(self.entries['angle'][-1].text())
        if angle is None:
            raise FittingException("Fitting: Rotor Angle is not valid")
        cheng = safeEval(self.entries['cheng'][-1].text())
        alpha, beta, weight = simFunc.zcw_angles(cheng, 2)
        D2 = simFunc.D2tens(alpha, beta, np.zeros_like(alpha))
        numssb = self.entries['numssb'][0].value()
        MAStype = self.entries['spinType'][-1].currentIndex()
        out['extra'] = [shiftdef, numssb, angle, D2, weight, MAStype]
        return (out, out['extra'])

    def checkResults(self, numExp, struc):
        """
        Sets the Lorentzian and Gaussian broadenings to absolute values.
        """
        locList = self.getRedLocList()
        for i in range(numExp):
            if struc["Lorentz"][i][0] == 1:
                self.fitParamList[locList]["Lorentz"][i][0] = abs(self.fitParamList[locList]["Lorentz"][i][0])
            if struc["Gauss"][i][0] == 1:
                self.fitParamList[locList]["Gauss"][i][0] = abs(self.fitParamList[locList]["Gauss"][i][0])
            if struc['Definition3'][i][0] == 1:
                if self.shiftDefType == 2:
                    self.fitParamList[locList]['Definition3'][i][0] = 1 - abs(abs(self.fitParamList[locList]['Definition3'][i][0])%2 - 1)
                if self.shiftDefType == 3:
                    self.fitParamList[locList]['Definition3'][i][0] = 1 - abs(abs(self.fitParamList[locList]['Definition3'][i][0] + 1)%4 - 2)

    def changeAxMult(self, oldAxMult):
        """
        Changing the units of the parameters which depend on the plot units.
        """
        newAxMult = self.parent.getCurrentAxMult()
        locList = self.getRedLocList()
        for j in range(len(self.fitParamList[locList]["Definition1"])):
            if not isinstance(self.fitParamList[locList]["Definition1"][j][0], tuple):
                self.fitParamList[locList]["Definition1"][j][0] *= newAxMult/oldAxMult
            if not isinstance(self.fitParamList[locList]["Definition2"][j][0], tuple):
                self.fitParamList[locList]["Definition2"][j][0] *= newAxMult/oldAxMult
            if self.shiftDefType in [0, 1]:
                if not isinstance(self.fitParamList[locList]["Definition3"][j][0], tuple):
                    self.fitParamList[locList]["Definition3"][j][0] *= newAxMult/oldAxMult
#        for j in range(len(self.fitParamList[locList]["Gauss"])): # same j index as for Position/Definition1
            if not isinstance(self.fitParamList[locList]["Gauss"][j][0], tuple):
                self.fitParamList[locList]["Gauss"][j][0] *= newAxMult/oldAxMult

##############################################################################


class QuadDeconvFrame(FitPlotFrame):
    pass


#################################################################################


class QuadDeconvParamFrame(AbstractParamFrame):

    FFT_AXES = (0,)
    Ioptions = ['1', '3/2', '2', '5/2', '3', '7/2', '4', '9/2']
    Ivalues = [1.0, 1.5, 2.0, 2.5, 3.0, 3.5, 4.0, 4.5]
    SINGLENAMES = ["Offset", "Multiplier", "Spinspeed"]
    MULTINAMES = ["Position", "Cq", 'eta', "Integral", "Lorentz", "Gauss", "LorentzST"]
    EXTRANAMES = ['spinType', 'satBool', 'angle', 'cheng', 'I', 'numssb']
    MASTYPES = ["Static", "Finite MAS", "Infinite MAS"]

    def __init__(self, parent, rootwindow, isMain=True):
        """
        Initializes the quadrupole fit parameter frame.

        Parameters
        ----------
        parent : FitPlotFrame
            The plot frame connected to this parameter frame.
        rootwindow : FittingWindow
            The fitting tab that holds this parameter frame.
        isMain : bool, optional
            True if this frame is part of the main tab.
        """
        self.FITFUNC = simFunc.quadFunc
        self.fullInt = np.sum(parent.getData1D()) * parent.sw() / float(len(parent.getData1D()))
        self.DEFAULTS = {"Offset": [0.0, True], "Multiplier": [1.0, True], "Spinspeed": [10.0, True], "Position": [0.0, False], "Cq": [1.0, False], 'eta': [0.0, False], "Integral": [self.fullInt, False], "Lorentz": [1.0, False], "Gauss": [0.0, True], "LorentzST": [1.0, False]}
        self.extraDefaults = {'I': 1, 'Satellites': False, 'cheng': 15, 'spinType': 0, 'rotorAngle': "arctan(sqrt(2))", 'numssb': 32, "Spinspeed": '10.0'}
        super(QuadDeconvParamFrame, self).__init__(parent, rootwindow, isMain)
        self.optframe.addWidget(wc.QLabel("MAS:"), 2, 0)
        self.entries['spinType'].append(QtWidgets.QComboBox(self))
        self.entries['spinType'][-1].addItems(self.MASTYPES)
        self.entries['spinType'][-1].currentIndexChanged.connect(self.MASChange)
        self.optframe.addWidget(self.entries['spinType'][-1], 3, 0)
        self.entries['satBool'].append(QtWidgets.QCheckBox("Satellites"))
        self.optframe.addWidget(self.entries['satBool'][-1], 4, 0)
        self.angleLabel = wc.QLabel("Rotor Angle [rad]:")
        self.optframe.addWidget(self.angleLabel, 2, 1)
        self.entries['angle'].append(wc.QLineEdit())
        self.optframe.addWidget(self.entries['angle'][-1], 3, 1)
        self.sidebandLabel = wc.QLabel("# sidebands:")
        self.optframe.addWidget(self.sidebandLabel, 4, 1)
        self.entries['numssb'].append(QtWidgets.QSpinBox())
        self.entries['numssb'][-1].setAlignment(QtCore.Qt.AlignHCenter)
        self.entries['numssb'][-1].setMaximum(100000)
        self.entries['numssb'][-1].setMinimum(2)
        self.optframe.addWidget(self.entries['numssb'][-1], 5, 1)
        self.optframe.addWidget(wc.QLabel("Cheng:"), 0, 1)
        self.entries['cheng'].append(QtWidgets.QSpinBox())
        self.entries['cheng'][-1].setAlignment(QtCore.Qt.AlignHCenter)
        self.optframe.addWidget(self.entries['cheng'][-1], 1, 1)
        self.optframe.addWidget(wc.QLabel("I:"), 0, 0)
        self.entries['I'].append(QtWidgets.QComboBox())
        self.entries['I'][-1].addItems(self.Ioptions)
        self.optframe.addWidget(self.entries['I'][-1], 1, 0)
        self.spinLabel = wc.QLabel("Spin. speed [kHz]:")
        self.frame2.addWidget(self.spinLabel, 0, 0, 1, 2)
        self.ticks["Spinspeed"].append(QtWidgets.QCheckBox(''))
        self.frame2.addWidget(self.ticks["Spinspeed"][-1], 1, 0)
        self.entries["Spinspeed"].append(wc.QLineEdit())
        self.frame2.addWidget(self.entries["Spinspeed"][-1], 1, 1)
        self.entries["Spinspeed"][-1].setEnabled(False)
        self.frame2.addWidget(wc.QLabel("Offset:"), 2, 0, 1, 2)
        self.ticks["Offset"].append(QtWidgets.QCheckBox(''))
        self.frame2.addWidget(self.ticks["Offset"][-1], 3, 0)
        self.entries["Offset"].append(wc.QLineEdit())
        self.frame2.addWidget(self.entries["Offset"][-1], 3, 1)
        self.frame2.addWidget(wc.QLabel("Multiplier:"), 4, 0, 1, 2)
        self.ticks["Multiplier"].append(QtWidgets.QCheckBox(''))
        self.frame2.addWidget(self.ticks["Multiplier"][-1], 5, 0)
        self.entries["Multiplier"].append(wc.QLineEdit())
        self.frame2.addWidget(self.entries["Multiplier"][-1], 5, 1)
        self.numExp = QtWidgets.QComboBox()
        self.numExp.addItems([str(x + 1) for x in range(self.FITNUM)])
        self.numExp.currentIndexChanged.connect(self.changeNum)
        self.frame3.addWidget(self.numExp, 0, 0, 1, 2)
        if self.parent.viewSettings["ppm"]:
            axUnit = 'ppm'
        else:
            axUnit = ['Hz', 'kHz', 'MHz'][self.parent.getAxType()]
        # Labels
        self.addMultiLabel("Position", u"Position [" + axUnit + "]:", "Isotropic chemical shift")
        self.addMultiLabel("Cq", u"C<sub>Q</sub> [MHz]:", "Quadrupolar anisotopy")
        self.addMultiLabel("eta", u"η:", "Quadrupolar asymmetry (0-1)")
        self.addMultiLabel("Integral", "Integral:")
        self.addMultiLabel("Lorentz", "Lorentz [Hz]:", "Lorentzian broadening of central transition (transverse relaxation rate)")
        self.addMultiLabel("Gauss", f"Gauss [{axUnit}]:", "Gaussian broadening (FWHM of chemical shift distribution)")
        self.addMultiLabel("LorentzST", "ST Lorentz [Hz]:", "Lorentzian broadening of satellite transition(transverse relaxation rate)")
        self.populates_MULTINAMES_sites()
        self.reset()
        self.entries['satBool'][-1].stateChanged.connect(self.update_LorentzST_state)
        self.update_LorentzST_state()

    def MASChange(self, MAStype):
        """
        Change between different MAS types.

        Parameters
        ----------
        MAStype : int
            The MAS type (0=static, 1=finite MAS, 2=infinite MAS).
        """
        if MAStype > 0:
            self.angleLabel.setEnabled(True)
            self.entries['angle'][-1].setEnabled(True)
        else:
            self.angleLabel.setEnabled(False)
            self.entries['angle'][-1].setEnabled(False)
        if MAStype == 1:  # Finite MAS
            self.entries["Spinspeed"][-1].setEnabled(True)
            self.ticks["Spinspeed"][-1].setEnabled(True)
            self.spinLabel.setEnabled(True)
            self.entries['numssb'][-1].setEnabled(True)
            self.sidebandLabel.setEnabled(True)
        else:
            self.ticks["Spinspeed"][-1].setChecked(True)
            self.entries["Spinspeed"][-1].setEnabled(False)
            self.ticks["Spinspeed"][-1].setEnabled(False)
            self.spinLabel.setEnabled(False)
            self.entries['numssb'][-1].setEnabled(False)
            self.sidebandLabel.setEnabled(False)

    def reset(self):
        """
        Resets all fit parameters to their default values.
        """
        self.entries['cheng'][-1].setValue(self.extraDefaults['cheng'])
        self.entries['spinType'][-1].setCurrentIndex(self.extraDefaults['spinType'])
        self.MASChange(self.extraDefaults['spinType'])
        self.entries['numssb'][-1].setValue(self.extraDefaults['numssb'])
        self.entries['angle'][-1].setText(self.extraDefaults['rotorAngle'])
        self.entries["Spinspeed"][-1].setText(self.extraDefaults["Spinspeed"])
        self.entries['I'][-1].setCurrentIndex(self.extraDefaults['I'])
        self.entries['satBool'][-1].setChecked(self.extraDefaults["Satellites"])
        super(QuadDeconvParamFrame, self).reset()

    def extraParamToFile(self):
        """
        Extra parameters to export.
        """
        extraDict = {"I": self.Ioptions[self.entries['I'][-1].currentIndex()],
                     "MAS": self.MASTYPES[self.entries['spinType'][-1].currentIndex()],
                     "Satellites": str(self.entries['satBool'][-1].isChecked()),
                     "Cheng": self.entries['cheng'][-1].text(),
                     "Angle": self.entries['angle'][-1].text(),
                     "Sidebands": self.entries['numssb'][0].text()}
        return (extraDict, {})

    def extraFileToParam(self, preParams, postParams):
        """
        Extra parameters to import.
        """
        keys = preParams.keys()
        if "I" in keys:
            self.entries['I'][0].setCurrentIndex(self.Ioptions.index(preParams["I"]))
        if "MAS" in keys:
            self.entries['spinType'][0].setCurrentIndex(self.MASTYPES.index(preParams["MAS"]))
        if "Satellites" in keys:
            self.entries['satBool'][0].setChecked(preParams["Satellites"] == "True")
        if "Cheng" in keys:
            self.entries['cheng'][0].setValue(int(preParams["Cheng"]))
        if "Angle" in keys:
            self.entries['angle'][0].setText(preParams["Angle"])
        if "Sidebands" in keys:
            self.entries['numssb'][0].setValue(int(preParams["Sidebands"]))

    def getExtraParams(self, out):
        """
        Returns the extra parameters of the fit.
        """
        satBool = self.entries['satBool'][-1].isChecked()
        angle = safeEval(self.entries['angle'][-1].text())
        if angle is None:
            raise FittingException("Fitting: Rotor Angle is not valid")
        I = self.entries['I'][-1].currentIndex() * 0.5 + 1
        cheng = safeEval(self.entries['cheng'][-1].text())
        alpha, beta, weight = simFunc.zcw_angles(cheng, 2)
        D2 = simFunc.D2tens(alpha, beta, np.zeros_like(alpha))
        D4 = simFunc.D4tens(alpha, beta, np.zeros_like(alpha))
        numssb = self.entries['numssb'][-1].value()
        MAStype = self.entries['spinType'][-1].currentIndex()
        out['extra'] = [satBool, I, numssb, angle, D2, D4, weight, MAStype]
        return (out, out['extra'])

    def checkResults(self, numExp, struc):
        """
        Sets the Lorentzian and Gaussian broadenings to absolute values.
        Sets eta between 0 and 1.
        Makes Cq positive.
        """
        locList = self.getRedLocList()
        for i in range(numExp):
            if struc["Lorentz"][i][0] == 1:
                self.fitParamList[locList]["Lorentz"][i][0] = abs(self.fitParamList[locList]["Lorentz"][i][0])
            if struc["LorentzST"][i][0] == 1:
                self.fitParamList[locList]["LorentzST"][i][0] = abs(self.fitParamList[locList]["LorentzST"][i][0])
            if struc["Gauss"][i][0] == 1:
                self.fitParamList[locList]["Gauss"][i][0] = abs(self.fitParamList[locList]["Gauss"][i][0])
            if struc['eta'][i][0] == 1:
                self.fitParamList[locList]['eta'][i][0] = 1 - abs(abs(self.fitParamList[locList]['eta'][i][0]) % 2 - 1)
            if struc["Cq"][i][0] == 1:
                self.fitParamList[locList]["Cq"][i][0] = abs(self.fitParamList[locList]["Cq"][i][0])

    def changeAxMult(self, oldAxMult):
        """
        Changing the units of the parameters which depend on the plot units.
        """
        newAxMult = self.parent.getCurrentAxMult()
        locList = self.getRedLocList()
        for j in range(len(self.fitParamList[locList]["Position"])):
            if not isinstance(self.fitParamList[locList]["Position"][j][0], tuple):
                self.fitParamList[locList]["Position"][j][0] *= newAxMult/oldAxMult
#        for j in range(len(self.fitParamList[locList]["Gauss"])): # same j index s for Position
            if not isinstance(self.fitParamList[locList]["Gauss"][j][0], tuple):
                self.fitParamList[locList]["Gauss"][j][0] *= newAxMult/oldAxMult

#################################################################################


class QuadCSADeconvParamFrame(AbstractParamFrame):

    FFT_AXES = (0,)
    Ioptions = ['1/2', '1', '3/2', '2', '5/2', '3', '7/2', '4', '9/2']
    Ivalues = [0.5, 1.0, 1.5, 2.0, 2.5, 3.0, 3.5, 4.0, 4.5]
    SINGLENAMES = ["Offset", "Multiplier", "Spinspeed"]
    MULTINAMES = ["Definition1", "Definition2", "Definition3", "Cq", 'eta', "Alpha", "Beta", "Gamma", "Integral", "Lorentz", "Gauss", "LorentzST"]
    EXTRANAMES = ['spinType', 'satBool', 'angle', 'shiftdef', 'cheng', 'I', 'numssb']
    MASTYPES = ["Static", "Finite MAS", "Infinite MAS"]
    DEFTYPES = [u'δ11 - δ22 - δ33',
                u'δxx - δyy - δzz',
                u'δiso - δaniso - η',
                u'δiso - Ω - κ']
    DEFNAMES = ["delta_11 - delta_22 - delta_33",
                "delta_xx - delta_yy - delta_zz",
                "delta_iso - delta_aniso - eta",
                "delta_iso - omega - kappa"]

    def __init__(self, parent, rootwindow, isMain=True):
        """
        Initializes the quadrupole+CSA fit parameter frame.

        Parameters
        ----------
        parent : FitPlotFrame
            The plot frame connected to this parameter frame.
        rootwindow : FittingWindow
            The fitting tab that holds this parameter frame.
        isMain : bool, optional
            True if this frame is part of the main tab.
        """
        self.FITFUNC = simFunc.quadCSAFunc
        self.fullInt = np.sum(parent.getData1D()) * parent.sw() / float(len(parent.getData1D()))
        self.DEFAULTS = {"Offset": [0.0, True], "Multiplier": [1.0, True], "Spinspeed": [10.0, True],
                         "Definition1": [0.0, False], "Definition2": [0.0, False], "Definition3": [0.0, False],
                         "Cq": [1.0, False], 'eta': [0.0, False], "Integral": [self.fullInt, False],
                         "Lorentz": [1.0, False], "Gauss": [0.0, True], "LorentzST": [1.0, False], "Alpha": [0.0, True],
                         "Beta": [0.0, True], "Gamma": [0.0, True]}
        self.extraDefaults = {'I': 2, 'Satellites': False, 'cheng': 15, 'spinType': 0, 'shiftdef': 0, 'rotorAngle': "arctan(sqrt(2))", 'numssb': 32, "Spinspeed": '10.0'}
        super(QuadCSADeconvParamFrame, self).__init__(parent, rootwindow, isMain)
        self.optframe.addWidget(wc.QLabel("MAS:"), 2, 0)
        self.entries['spinType'].append(QtWidgets.QComboBox(self))
        self.entries['spinType'][-1].addItems(self.MASTYPES)
        self.entries['spinType'][-1].currentIndexChanged.connect(self.MASChange)
        self.optframe.addWidget(self.entries['spinType'][-1], 3, 0)
        self.entries['satBool'].append(QtWidgets.QCheckBox("Satellites"))
        self.optframe.addWidget(self.entries['satBool'][-1], 6, 0)
        self.angleLabel = wc.QLabel("Rotor Angle [rad]:")
        self.optframe.addWidget(self.angleLabel, 2, 1)
        self.entries['angle'].append(wc.QLineEdit())
        self.optframe.addWidget(self.entries['angle'][-1], 3, 1)
        self.sidebandLabel = wc.QLabel("# sidebands:")
        self.optframe.addWidget(self.sidebandLabel, 4, 1)
        self.entries['numssb'].append(QtWidgets.QSpinBox())
        self.entries['numssb'][-1].setAlignment(QtCore.Qt.AlignHCenter)
        self.entries['numssb'][-1].setMaximum(100000)
        self.entries['numssb'][-1].setMinimum(2)
        self.optframe.addWidget(self.entries['numssb'][-1], 5, 1)
        self.optframe.addWidget(wc.QLabel("Cheng:"), 0, 1)
        self.entries['cheng'].append(QtWidgets.QSpinBox())
        self.entries['cheng'][-1].setAlignment(QtCore.Qt.AlignHCenter)
        self.optframe.addWidget(self.entries['cheng'][-1], 1, 1)
        self.optframe.addWidget(wc.QLabel("I:"), 0, 0)
        self.entries['I'].append(QtWidgets.QComboBox())
        self.entries['I'][-1].addItems(self.Ioptions)
        self.optframe.addWidget(self.entries['I'][-1], 1, 0)
        self.shiftDefType = 0  # variable to remember the selected tensor type
        self.optframe.addWidget(wc.QLabel("Definition:"), 4, 0)
        self.entries['shiftdef'].append(QtWidgets.QComboBox())
        self.entries['shiftdef'][-1].addItems(self.DEFTYPES)
        self.entries['shiftdef'][-1].currentIndexChanged.connect(self.changeShiftDef)
        self.optframe.addWidget(self.entries['shiftdef'][-1], 5, 0)
        self.spinLabel = wc.QLabel("Spin. speed [kHz]:")
        self.frame2.addWidget(self.spinLabel, 0, 0, 1, 2)
        self.ticks["Spinspeed"].append(QtWidgets.QCheckBox(''))
        self.frame2.addWidget(self.ticks["Spinspeed"][-1], 1, 0)
        self.entries["Spinspeed"].append(wc.QLineEdit())
        self.frame2.addWidget(self.entries["Spinspeed"][-1], 1, 1)
        self.entries["Spinspeed"][-1].setEnabled(False)
        self.frame2.addWidget(wc.QLabel("Offset:"), 2, 0, 1, 2)
        self.ticks["Offset"].append(QtWidgets.QCheckBox(''))
        self.frame2.addWidget(self.ticks["Offset"][-1], 3, 0)
        self.entries["Offset"].append(wc.QLineEdit())
        self.frame2.addWidget(self.entries["Offset"][-1], 3, 1)
        self.frame2.addWidget(wc.QLabel("Multiplier:"), 4, 0, 1, 2)
        self.ticks["Multiplier"].append(QtWidgets.QCheckBox(''))
        self.frame2.addWidget(self.ticks["Multiplier"][-1], 5, 0)
        self.entries["Multiplier"].append(wc.QLineEdit())
        self.frame2.addWidget(self.entries["Multiplier"][-1], 5, 1)
        self.numExp = QtWidgets.QComboBox()
        self.numExp.addItems([str(x + 1) for x in range(self.FITNUM)])
        self.numExp.currentIndexChanged.connect(self.changeNum)
        self.frame3.addWidget(self.numExp, 0, 0, 1, 2)
        if self.parent.viewSettings["ppm"]:
            axUnit = 'ppm'
        else:
            axUnit = ['Hz', 'kHz', 'MHz'][self.parent.getAxType()]
        # Labels
        self.addMultiLabel("Definition1", "", "CSA tensor discontinuity 1")
        self.addMultiLabel("Definition2", "", "CSA tensor discontinuity 2")
        self.addMultiLabel("Definition3", "", "CSA tensor discontinuity 3")
        self.label11 = wc.QLabel(u'δ' + '<sub>11</sub> [' + axUnit + '] :')
        self.label22 = wc.QLabel(u'δ' + '<sub>22</sub> [' + axUnit + '] :')
        self.label33 = wc.QLabel(u'δ' + '<sub>33</sub> [' + axUnit + '] :')
        self.frame3.addWidget(self.label11, 1, 2)
        self.frame3.addWidget(self.label22, 1, 4)
        self.frame3.addWidget(self.label33, 1, 6)
        self.labelxx = wc.QLabel(u'δ' + '<sub>xx</sub> [' + axUnit + '] :')
        self.labelyy = wc.QLabel(u'δ' + '<sub>yy</sub> [' + axUnit + '] :')
        self.labelzz = wc.QLabel(u'δ' + '<sub>zz</sub> [' + axUnit + '] :')
        self.labelxx.hide()
        self.labelyy.hide()
        self.labelzz.hide()
        self.frame3.addWidget(self.labelxx, 1, 2)
        self.frame3.addWidget(self.labelyy, 1, 4)
        self.frame3.addWidget(self.labelzz, 1, 6)
        self.labeliso = wc.QLabel(u'δ' + '<sub>iso</sub> [' + axUnit + '] :')
        self.labelaniso = wc.QLabel(u'δ' + '<sub>aniso</sub> [' + axUnit + '] :')
        self.labeleta = wc.QLabel(u'η:')
        self.labeliso.hide()
        self.labelaniso.hide()
        self.labeleta.hide()
        self.frame3.addWidget(self.labeliso, 1, 2)
        self.frame3.addWidget(self.labelaniso, 1, 4)
        self.frame3.addWidget(self.labeleta, 1, 6)
        self.labeliso2 = wc.QLabel(u'δ' + '<sub>iso</sub> [' + axUnit + '] :')
        self.labelspan = wc.QLabel(u'Ω [' + axUnit + '] :')
        self.labelskew = wc.QLabel(u'κ:')
        self.labeliso2.hide()
        self.labelspan.hide()
        self.labelskew.hide()
        self.frame3.addWidget(self.labeliso2, 1, 2)
        self.frame3.addWidget(self.labelspan, 1, 4)
        self.frame3.addWidget(self.labelskew, 1, 6)
        self.addMultiLabel("Cq", u"C<sub>Q</sub> [MHz]:", "Quadrupolar anisotropy")
        self.addMultiLabel("eta", u"η:", "Quadrupolar asymmetry")
        self.addMultiLabel("Alpha", u"α [deg]:", "euler angle defining CSA orientation in Quad Frame")
        self.addMultiLabel("Beta", u"β [deg]:", "euler angle defining CSA orientation in Quad Frame")
        self.addMultiLabel("Gamma", u"γ [deg]:", "euler angle defining CSA orientation in Quad Frame")
        self.addMultiLabel("Integral", "Integral:")
        self.addMultiLabel("Lorentz", "Lorentz [Hz]:", "Lorentzian broadening of central transition (transverse relaxation rate)")
        self.addMultiLabel("Gauss", f"Gauss [{axUnit}]:", "Gaussian broadening (FWHM of chemical shift distribution)")
        self.addMultiLabel("LorentzST", "LorentzST [Hz]:", "Lorentzian broadening of satellite transitions (transverse relaxation rate)")
        self.populates_MULTINAMES_sites()
        self.reset()
        self.entries['satBool'][-1].stateChanged.connect(self.update_LorentzST_state)
        self.update_LorentzST_state()

    def MASChange(self, MAStype):
        """
        Change between different MAS types.

        Parameters
        ----------
        MAStype : int
            The MAS type (0=static, 1=finite MAS, 2=infinite MAS).
        """
        if MAStype > 0:
            self.angleLabel.setEnabled(True)
            self.entries['angle'][-1].setEnabled(True)
        else:
            self.angleLabel.setEnabled(False)
            self.entries['angle'][-1].setEnabled(False)
        if MAStype == 1:  # Finite MAS
            self.entries["Spinspeed"][-1].setEnabled(True)
            self.ticks["Spinspeed"][-1].setEnabled(True)
            self.spinLabel.setEnabled(True)
            self.entries['numssb'][-1].setEnabled(True)
            self.sidebandLabel.setEnabled(True)
        else:
            self.ticks["Spinspeed"][-1].setChecked(True)
            self.entries["Spinspeed"][-1].setEnabled(False)
            self.ticks["Spinspeed"][-1].setEnabled(False)
            self.spinLabel.setEnabled(False)
            self.entries['numssb'][-1].setEnabled(False)
            self.sidebandLabel.setEnabled(False)

    def reset(self):
        """
        Resets all fit parameters to their default values.
        """
        self.entries['cheng'][-1].setValue(self.extraDefaults['cheng'])
        self.entries['shiftdef'][-1].setCurrentIndex(self.extraDefaults['shiftdef'])
        self.shiftDefType = self.extraDefaults['shiftdef']
        self.entries['spinType'][-1].setCurrentIndex(self.extraDefaults['spinType'])
        self.MASChange(self.extraDefaults['spinType'])
        self.entries['numssb'][-1].setValue(self.extraDefaults['numssb'])
        self.entries['angle'][-1].setText(self.extraDefaults['rotorAngle'])
        self.entries["Spinspeed"][-1].setText(self.extraDefaults["Spinspeed"])
        self.entries['I'][-1].setCurrentIndex(self.extraDefaults['I'])
        self.entries['satBool'][-1].setChecked(self.extraDefaults["Satellites"])
        super(QuadCSADeconvParamFrame, self).reset()

    def changeShiftDef(self):
        """
        Change between different chemical shift definitions.
        """
        NewType = self.entries['shiftdef'][-1].currentIndex()
        OldType = self.shiftDefType
        if NewType == 0:
            self.label11.show()
            self.label22.show()
            self.label33.show()
            self.labelxx.hide()
            self.labelyy.hide()
            self.labelzz.hide()
            self.labeliso.hide()
            self.labelaniso.hide()
            self.labeleta.hide()
            self.labeliso2.hide()
            self.labelspan.hide()
            self.labelskew.hide()
        elif NewType == 1:
            self.label11.hide()
            self.label22.hide()
            self.label33.hide()
            self.labelxx.show()
            self.labelyy.show()
            self.labelzz.show()
            self.labeliso.hide()
            self.labelaniso.hide()
            self.labeleta.hide()
            self.labeliso2.hide()
            self.labelspan.hide()
            self.labelskew.hide()
        elif NewType == 2:
            self.label11.hide()
            self.label22.hide()
            self.label33.hide()
            self.labelxx.hide()
            self.labelyy.hide()
            self.labelzz.hide()
            self.labeliso.show()
            self.labelaniso.show()
            self.labeleta.show()
            self.labeliso2.hide()
            self.labelspan.hide()
            self.labelskew.hide()
        elif NewType == 3:
            self.label11.hide()
            self.label22.hide()
            self.label33.hide()
            self.labelxx.hide()
            self.labelyy.hide()
            self.labelzz.hide()
            self.labeliso.hide()
            self.labelaniso.hide()
            self.labeleta.hide()
            self.labeliso2.show()
            self.labelspan.show()
            self.labelskew.show()
        # copy current entries to fitParamList
        self.checkInputs()
        # convert for each slice each fitParamList 
        with np.nditer(self.fitParamList, flags=["refs_ok", "multi_index"], op_flags=['readwrite']) as it:
            for slice_params in it:
                # one need to check fitParamList is valid/exists for each slice! 
                # This is not necessarily the case for slices that have not been displayed...
                self.checkFitParamList(it.multi_index)
                # note that slice_params is a zero-dimensional ndarray which content is accessed with slice_params[()]
                val = self.fitNumList[it.multi_index] + 1
                for i in range(self.FITNUM):  # Convert input
#                    if i < val:  # not sure this is required, one could imagine to enable disable sites but keeping their value in cache. 
                        def1 = slice_params[()]['Definition1'][i][0]
                        def2 = slice_params[()]['Definition2'][i][0]
                        def3 = slice_params[()]['Definition3'][i][0]
                        startTensor = [def1, def2, def3]
                        if None in startTensor:
                            self.entries['shiftdef'][-1].setCurrentIndex(OldType)  # error, reset to old definition
                            raise FittingException("Fitting: One of the inputs is not valid")
                        Tensors = func.shiftConversion(startTensor, OldType)
                        for element in range(3):  # Check for `ND' s
                            if isinstance(Tensors[NewType][element], str):
                                Tensors[NewType][element] = 0
                        slice_params[()]['Definition1'][i][0] = Tensors[NewType][0]
                        slice_params[()]['Definition2'][i][0] = Tensors[NewType][1]
                        slice_params[()]['Definition3'][i][0] = Tensors[NewType][2]
        # copy current fitParamList to entries and update the new definition 
        self.dispParams()
        self.shiftDefType = NewType

    def extraParamToFile(self):
        """
        Extra parameters to export.
        """
        extraDict = {"I": self.Ioptions[self.entries['I'][-1].currentIndex()],
                     "Definition": self.DEFNAMES[self.entries['shiftdef'][0].currentIndex()],
                     "MAS": self.MASTYPES[self.entries['spinType'][-1].currentIndex()],
                     "Satellites": str(self.entries['satBool'][-1].isChecked()),
                     "Cheng": self.entries['cheng'][-1].text(),
                     "Angle": self.entries['angle'][-1].text(),
                     "Sidebands": self.entries['numssb'][0].text()}
        return (extraDict, {})

    def extraFileToParam(self, preParams, postParams):
        """
        Extra parameters to import.
        """
        keys = preParams.keys()
        if "I" in keys:
            self.entries['I'][0].setCurrentIndex(self.Ioptions.index(preParams["I"]))
        if "Definition" in keys:
            self.entries['shiftdef'][0].setCurrentIndex(self.DEFNAMES.index(preParams["Definition"]))
        if "MAS" in keys:
            self.entries['spinType'][0].setCurrentIndex(self.MASTYPES.index(preParams["MAS"]))
        if "Satellites" in keys:
            self.entries['satBool'][0].setChecked(preParams["Satellites"] == "True")
        if "Cheng" in keys:
            self.entries['cheng'][0].setValue(int(preParams["Cheng"]))
        if "Angle" in keys:
            self.entries['angle'][0].setText(preParams["Angle"])
        if "Sidebands" in keys:
            self.entries['numssb'][0].setValue(int(preParams["Sidebands"]))

    def getExtraParams(self, out):
        """
        Returns the extra parameters of the fit.
        """
        shiftdef = self.entries['shiftdef'][0].currentIndex()
        satBool = self.entries['satBool'][-1].isChecked()
        angle = safeEval(self.entries['angle'][-1].text())
        if angle is None:
            raise FittingException("Fitting: Rotor Angle is not valid")
        I = self.entries['I'][-1].currentIndex() * 0.5 + 0.5
        cheng = safeEval(self.entries['cheng'][-1].text())
        alpha, beta, weight = simFunc.zcw_angles(cheng, 1)
        D2 = simFunc.D2tens(alpha, beta, np.zeros_like(alpha))
        D4 = simFunc.D4tens(alpha, beta, np.zeros_like(alpha))
        numssb = self.entries['numssb'][-1].value()
        MAStype = self.entries['spinType'][-1].currentIndex()
        out['extra'] = [satBool, I, numssb, angle, D2, D4, weight, MAStype, shiftdef]
        return (out, out['extra'])

    def checkResults(self, numExp, struc):
        """
        Fixes the fit results.
        """
        locList = self.getRedLocList()
        for i in range(numExp):
            if struc["Lorentz"][i][0] == 1:
                self.fitParamList[locList]["Lorentz"][i][0] = abs(self.fitParamList[locList]["Lorentz"][i][0])
            if struc["LorentzST"][i][0] == 1:
                self.fitParamList[locList]["LorentzST"][i][0] = abs(self.fitParamList[locList]["LorentzST"][i][0])
            if struc["Gauss"][i][0] == 1:
                self.fitParamList[locList]["Gauss"][i][0] = abs(self.fitParamList[locList]["Gauss"][i][0])
            if struc['eta'][i][0] == 1:
                #eta is between 0--1 in a continuous way.
                self.fitParamList[locList]['eta'][i][0] = 1 - abs(abs(self.fitParamList[locList]['eta'][i][0]) % 2 - 1)
            if struc["Cq"][i][0] == 1:
                self.fitParamList[locList]["Cq"][i][0] = abs(self.fitParamList[locList]["Cq"][i][0])
            if struc['Definition3'][i][0] == 1:
                if self.shiftDefType == 2:
                    self.fitParamList[locList]['Definition3'][i][0] = 1 - abs(abs(self.fitParamList[locList]['Definition3'][i][0])%2 - 1)
                if self.shiftDefType == 3:
                    self.fitParamList[locList]['Definition3'][i][0] = 1 - abs(abs(self.fitParamList[locList]['Definition3'][i][0] + 1)%4 - 2)
            if struc["Alpha"][i][0] == 1:
                self.fitParamList[locList]["Alpha"][i][0] = self.fitParamList[locList]["Alpha"][i][0] % 180.0
                if self.fitParamList[locList]["Alpha"][i][0] > 90:
                    self.fitParamList[locList]["Alpha"][i][0] = 180 - self.fitParamList[locList]["Alpha"][i][0]
            if struc["Beta"][i][0] == 1:
                self.fitParamList[locList]["Beta"][i][0] = self.fitParamList[locList]["Beta"][i][0] % 180.0
                if self.fitParamList[locList]["Beta"][i][0] > 90:
                    self.fitParamList[locList]["Beta"][i][0] = 180 - self.fitParamList[locList]["Beta"][i][0]
            if struc["Gamma"][i][0] == 1:
                self.fitParamList[locList]["Gamma"][i][0] = self.fitParamList[locList]["Gamma"][i][0] % 180.0
                if self.fitParamList[locList]["Gamma"][i][0] > 90:
                    self.fitParamList[locList]["Gamma"][i][0] = 180 - self.fitParamList[locList]["Gamma"][i][0]

    def changeAxMult(self, oldAxMult):
        """
        Changing the units of the parameters which depend on the plot units.
        """
        newAxMult = self.parent.getCurrentAxMult()
        locList = self.getRedLocList()
        for j in range(len(self.fitParamList[locList]["Definition1"])):
            if not isinstance(self.fitParamList[locList]["Definition1"][j][0], tuple):
                self.fitParamList[locList]["Definition1"][j][0] *= newAxMult/oldAxMult
            if not isinstance(self.fitParamList[locList]["Definition2"][j][0], tuple):
                self.fitParamList[locList]["Definition2"][j][0] *= newAxMult/oldAxMult
            if self.shiftDefType in [0, 1]:
                if not isinstance(self.fitParamList[locList]["Definition3"][j][0], tuple):
                    self.fitParamList[locList]["Definition3"][j][0] *= newAxMult/oldAxMult
#        for j in range(len(self.fitParamList[locList]["Gauss"])): # same j index as for Definition1
            if not isinstance(self.fitParamList[locList]["Gauss"][j][0], tuple):
                self.fitParamList[locList]["Gauss"][j][0] *= newAxMult/oldAxMult

##############################################################################


class CzjzekPrefWindow(QtWidgets.QWidget):
    """
    The window with Czjzek distribution settings.
    """

    Ioptions = ['1', '3/2', '2', '5/2', '3', '7/2', '4', '9/2']
    MASTYPES = ["Static", "Finite MAS", "Infinite MAS"]

    def __init__(self, parent, mqmas=False):
        """
        Initializes the Czjzek preference window.

        Parameters
        ----------
        parent : QuadCzjzekParamFrame, MqmasCzjzekParamFrame
            The Czjzek parameter frame.
        mqmas : bool, optional
            True if the fit is of an MQMAS spectrum.
            By default False.
        """
        super(CzjzekPrefWindow, self).__init__(parent)
        self.setWindowFlags(QtCore.Qt.Window | QtCore.Qt.Tool)
        self.father = parent
        self.mqmas = mqmas
        self.czjzek = None
        if mqmas:
            self.Ioptions = self.Ioptions[1::2]
        self.setWindowTitle("Library")
        layout = QtWidgets.QGridLayout(self)
        grid = QtWidgets.QGridLayout()
        layout.addLayout(grid, 0, 0, 1, 4)
        grid.addWidget(wc.QLabel("I:"), 0, 0)
        self.Ientry = QtWidgets.QComboBox()
        self.Ientry.addItems(self.Ioptions)
        grid.addWidget(self.Ientry, 1, 0)
        grid.addWidget(wc.QLabel("Cheng:"), 0, 1)
        self.chengEntry = QtWidgets.QSpinBox()
        self.chengEntry.setAlignment(QtCore.Qt.AlignHCenter)
        self.chengEntry.setValue(self.father.cheng)
        grid.addWidget(self.chengEntry, 1, 1)
        grid.addWidget(wc.QLabel(u"C<sub>Q</sub> grid size:"), 2, 0)
        self.cqsteps = QtWidgets.QSpinBox()
        self.cqsteps.setMinimum(2)
        self.cqsteps.setMaximum(1000)
        self.cqsteps.setAlignment(QtCore.Qt.AlignHCenter)
        grid.addWidget(self.cqsteps, 3, 0)
        grid.addWidget(wc.QLabel(u"η grid size:"), 2, 1)
        self.etasteps = QtWidgets.QSpinBox()
        self.etasteps.setMinimum(2)
        self.etasteps.setMaximum(1000)
        self.etasteps.setAlignment(QtCore.Qt.AlignHCenter)
        grid.addWidget(self.etasteps, 3, 1)
        grid.addWidget(wc.QLabel(u"C<sub>Q</sub> limits [MHz]:"), 4, 0, 1, 2)
        self.cqmin = wc.QLineEdit(str(self.father.cqmin), self.checkCq)
        grid.addWidget(self.cqmin, 5, 0)
        self.cqmax = wc.QLineEdit(str(self.father.cqmax), self.checkCq)
        grid.addWidget(self.cqmax, 5, 1)
        grid.addWidget(wc.QLabel(u"η limits:"), 6, 0, 1, 2)
        self.etamin = wc.QLineEdit(str(self.father.etamin), self.checkEta)
        grid.addWidget(self.etamin, 7, 0)
        self.etamax = wc.QLineEdit(str(self.father.etamax), self.checkEta)
        grid.addWidget(self.etamax, 7, 1)
        if not mqmas:
            grid.addWidget(wc.QLabel("MAS:"), 8, 0)
            self.masEntry = QtWidgets.QComboBox(self)
            self.masEntry.addItems(self.MASTYPES)
            self.masEntry.currentIndexChanged.connect(self.MASChange)
            grid.addWidget(self.masEntry, 9, 0)
            self.angleLabel = wc.QLabel("Rotor Angle [rad]:")
            self.angleLabel.setEnabled(False)
            grid.addWidget(self.angleLabel, 8, 1)
            self.angleEntry = wc.QLineEdit(self.father.angle)
            self.angleEntry.setEnabled(False)
            grid.addWidget(self.angleEntry, 9, 1)
            self.spinLabel = wc.QLabel("Spin. speed [kHz]:")
            self.spinLabel.setEnabled(False)
            grid.addWidget(self.spinLabel, 10, 0)
            self.spinEntry = wc.QLineEdit(str(self.father.spinspeed))
            self.spinEntry.setEnabled(False)
            grid.addWidget(self.spinEntry, 11, 0)
            self.sidebandLabel = wc.QLabel("# sidebands:")
            self.sidebandLabel.setEnabled(False)
            grid.addWidget(self.sidebandLabel, 10, 1)
            self.numssbEntry = QtWidgets.QSpinBox()
            self.numssbEntry.setAlignment(QtCore.Qt.AlignHCenter)
            self.numssbEntry.setMaximum(100000)
            self.numssbEntry.setMinimum(2)
            self.numssbEntry.setEnabled(False)
            grid.addWidget(self.numssbEntry, 11, 1)
            self.satBoolEntry = QtWidgets.QCheckBox("Satellites")
            grid.addWidget(self.satBoolEntry, 12, 0)
        self.fig = Figure()
        self.canvas = FigureCanvas(self.fig)
        grid.addWidget(self.canvas, 0, 2, 14, 5)
        self.ax = self.fig.add_subplot(111)
        self.simButton = QtWidgets.QPushButton("Show", parent=self)
        self.simButton.clicked.connect(self.plotDist)
        grid.addWidget(self.simButton, 14, 4)
        self.saveButton = QtWidgets.QPushButton("Save", parent=self)
        self.saveButton.clicked.connect(self.saveDist)
        grid.addWidget(self.saveButton, 14, 5)
        self.pqCheckBox = QtWidgets.QCheckBox('Plot PQ')
        self.pqCheckBox.toggled.connect(self.plotDist)
        grid.addWidget(self.pqCheckBox, 14, 6)

        grid.addWidget(wc.QLabel("Site:"), 14, 2)
        self.site = QtWidgets.QSpinBox()
        self.site.setMinimum(1)
        self.site.setMaximum(self.father.numExp.currentIndex() + 1)
        self.site.setAlignment(QtCore.Qt.AlignHCenter)
        grid.addWidget(self.site, 14, 3)
        self.libLabel = wc.QLabel("")
        layout.addWidget(self.libLabel, 4, 3)
        self.cancelButton = QtWidgets.QPushButton("&Close")
        self.cancelButton.clicked.connect(self.closeEvent)
        layout.addWidget(self.cancelButton, 4, 0)
        genButton = QtWidgets.QPushButton("&Generate", self)
        genButton.clicked.connect(self.generate)
        genButton.setFocus()
        layout.addWidget(genButton, 4, 1)
        self.busyButton = QtWidgets.QPushButton("Busy", self)
        self.busyButton.hide()
        self.busyButton.setEnabled(False)
        layout.addWidget(self.busyButton, 4, 1)
        self.loadButton = QtWidgets.QPushButton("&Load", self)
        self.loadButton.clicked.connect(self.loadLib)
        layout.addWidget(self.loadButton, 4, 2)
        grid.setRowStretch(13, 1)
        grid.setColumnStretch(6, 1)
        layout.setColumnStretch(3, 1)
        self.upd()
        self.show()
        self.resize(800, 600)

    def MASChange(self, MAStype):
        """
        Change between different MAS types.

        Parameters
        ----------
        MAStype : int
            The MAS type (0=static, 1=finite MAS, 2=infinite MAS).
        """
        if self.mqmas:
            return
        if MAStype > 0:
            self.angleLabel.setEnabled(True)
            self.angleEntry.setEnabled(True)
        else:
            self.angleLabel.setEnabled(False)
            self.angleEntry.setEnabled(False)
        if MAStype == 1:  # Finite MAS
            self.spinEntry.setEnabled(True)
            self.spinLabel.setEnabled(True)
            self.numssbEntry.setEnabled(True)
            self.sidebandLabel.setEnabled(True)
        else:
            self.spinEntry.setEnabled(False)
            self.spinLabel.setEnabled(False)
            self.numssbEntry.setEnabled(False)
            self.sidebandLabel.setEnabled(False)

    def upd(self):
        """
        Update the boxes of the grid values.
        """
        if self.mqmas:
            self.Ientry.setCurrentIndex(int(self.father.I-1.5))
        else:
            self.Ientry.setCurrentIndex(int(self.father.I*2.0-2.0))
        self.chengEntry.setValue(self.father.cheng)
        if not self.mqmas:
            self.masEntry.setCurrentIndex(self.father.mas)
            self.numssbEntry.setValue(self.father.numssb)
            self.angleEntry.setText(self.father.angle)
            self.spinEntry.setText(str(self.father.spinspeed))
            self.satBoolEntry.setChecked(self.father.satBool)
        self.cqsteps.setValue(self.father.cqsteps)
        self.etasteps.setValue(self.father.etasteps)
        self.cqmin.setText(str(self.father.cqmin))
        self.cqmax.setText(str(self.father.cqmax))
        self.etamin.setText(str(self.father.etamin))
        self.etamax.setText(str(self.father.etamax))
        self.libLabel.setText("Library: " + self.father.libName)

    def plotDist(self):
        """
        Plot the Czjzek distribution.
        """
        self.ax.cla()
        cqsteps = self.cqsteps.value()
        etasteps = self.etasteps.value()
        cqmax = safeEval(self.cqmax.text(), Type='FI')
        cqmin = safeEval(self.cqmin.text(), Type='FI')
        etamax = safeEval(self.etamax.text(), Type='FI')
        etamin = safeEval(self.etamin.text(), Type='FI')
        cqArray = np.linspace(cqmin, cqmax, cqsteps)
        etaArray = np.linspace(etamin, etamax, etasteps)
        cq, eta = np.meshgrid(cqArray, etaArray)
        method = self.father.entries['method'][0].currentIndex()
        d = self.father.entries['d'][0].currentIndex() + 1
        site = self.site.value() - 1
        sigma = safeEval(self.father.entries['Sigma'][site].text(), Type='FI')
        cq0 = safeEval(self.father.entries['Cq0'][site].text(), Type='FI')
        eta0 = safeEval(self.father.entries['eta0'][site].text(), Type='FI')
        if method == 0:
            self.czjzek = Czjzek.czjzekIntensities(sigma, d, cq.flatten(), eta.flatten())
        else:
            self.czjzek = Czjzek.czjzekIntensities(sigma, d, cq.flatten(), eta.flatten(), cq0, eta0)

        self.czjzek = self.czjzek.reshape(etasteps, cqsteps)
<<<<<<< HEAD

        # Calculate peak CQ values (DMFit Approach) or average SOQE (PQ) values
        PQs = cq*np.sqrt(1 + eta/3)
=======
        # Calculate average and peak CQ and PQ values
        # peak CQ is obtained from DMFit
        PQs = cq * np.sqrt(1 + eta**2/3)
>>>>>>> 5b846b6d
        PQavg = np.average(PQs, None, self.czjzek)
        CQavg = np.average(cq, None, self.czjzek)
        indices = np.unravel_index(self.czjzek.argmax(), self.czjzek.shape)
        peakCQ = float(cq[indices])
        peakPQ = float(PQs[indices])
        if self.pqCheckBox.isChecked():
            self.ax.contour(PQs.transpose(), eta.transpose(), self.czjzek.transpose(), 15)
            self.ax.set_xlabel(u"P$_Q$ [MHz]")
            self.ax.scatter(peakPQ, eta[indices], color='w', edgecolor = 'k')
            self.ax.text(peakPQ * 0.92, eta[indices] * 0.95, '$P_{Q,peak}$', color='k', size = 8)
            self.ax.axvline(x=PQavg, color='k')
            self.ax.text(PQavg * 1.025, 0.5, '$\overline{P_Q}$', color='k', size = 8)
        else:
            self.ax.contour(cqArray, etaArray, self.czjzek, 15)
            self.ax.set_xlabel(u"C$_Q$ [MHz]")
            self.ax.scatter(peakCQ, eta[indices], color='w', edgecolor = 'b')
            self.ax.text(peakCQ * 0.92, eta[indices] * 0.95, '$C_{Q,peak}$', color='b', size = 8)
            self.ax.axvline(x=CQavg, color='b')
            self.ax.text(CQavg * 1.025, 0.5, '$\overline{C_Q}$', color='b', size = 8)

        self.ax.text(0, 1.075, '$\overline{P_Q}$ = ' + str(np.round(PQavg, decimals=3)) 
                    + ' MHz' + '        $P_{Q,peak}$ = ' + str(np.round(peakPQ, decimals=3)) 
                    + ' MHz', color='k', size = 9)
        self.ax.text(0, 1.025, '$\overline{C_Q}$ = ' + str(np.round(CQavg, decimals=3)) 
                    + ' MHz' + '        $C_{Q,peak}$ = ' + str(np.round(peakCQ, decimals=3)) 
                    + ' MHz', color='b', size = 9)
        
        self.canvas.draw()

    def saveDist(self):
        """
        Save the Czjzek distribution values to an ASCII file.
        """
        name = QtWidgets.QFileDialog.getSaveFileName(self, 'Save Distribution', self.father.rootwindow.father.lastLocation + os.path.sep + 'czjzek.txt', 'ASCII file (*.txt)')
        if isinstance(name, tuple):
            name = name[0]
        if not name:
            return
        self.plotDist()
        cqsteps = self.cqsteps.value()
        etasteps = self.etasteps.value()
        cqmax = safeEval(self.cqmax.text(), Type='FI')
        cqmin = safeEval(self.cqmin.text(), Type='FI')
        etamax = safeEval(self.etamax.text(), Type='FI')
        etamin = safeEval(self.etamin.text(), Type='FI')
        header = "Cq_min=" + str(cqmin) + "\nCq_max=" + str(cqmax) + "\nCq_steps=" + str(cqsteps) + "eta_min=" + str(etamin) + "\neta_max=" + str(etamax) + "\neta_steps=" + str(etasteps)
        np.savetxt(name, self.czjzek, header=header)

    def checkCq(self):
        """
        Check the input values for Cq.
        """
        inp = safeEval(self.cqmax.text(), Type='FI')
        if inp is None:
            return False
        self.cqmax.setText(str(float(inp)))
        inp = safeEval(self.cqmin.text(), Type='FI')
        if inp is None:
            return False
        self.cqmin.setText(str(float(inp)))
        return True

    def checkEta(self):
        """
        Check the input values for eta.
        """
        inp = safeEval(self.etamax.text(), Type='FI')
        if inp is None:
            return False
        if inp < 0.0 or inp > 1.0:
            return False
        self.etamax.setText(str(abs(float(inp))))
        inp = safeEval(self.etamin.text(), Type='FI')
        if inp is None:
            return False
        if inp < 0.0 or inp > 1.0:
            return False
        self.etamin.setText(str(abs(float(inp))))

    def closeEvent(self, *args):
        """
        Closes the Czjzek window.
        """
        self.deleteLater()

    def generate(self, *args):
        """
        Generate the Czjzek library.
        """
        self.busyButton.show()
        self.loadButton.setEnabled(False)
        self.cancelButton.setEnabled(False)
        QtWidgets.qApp.processEvents()
        try:
            self.father.cqsteps = self.cqsteps.value()
            self.father.etasteps = self.etasteps.value()
            self.father.cheng = self.chengEntry.value()
            if not self.mqmas:
                self.father.I = self.Ientry.currentIndex() * 0.5 + 1.0
                self.father.mas = self.masEntry.currentIndex()
                inp = safeEval(self.spinEntry.text(), Type='FI')
                if inp is None:
                    raise FittingException("Spin speed value not valid.")
                self.father.spinspeed = inp
                self.father.angle = self.angleEntry.text()
                self.father.numssb = self.numssbEntry.value()
                self.father.satBool = self.satBoolEntry.isChecked()
                # satBool
            else:
                self.father.I = self.Ientry.currentIndex() + 1.5
            inp = safeEval(self.cqmax.text(), Type='FI')
            if inp is None:
                raise FittingException(u"C_Q_max value not valid.")
            self.father.cqmax = abs(safeEval(self.cqmax.text()))
            inp = abs(safeEval(self.cqmin.text(), Type='FI'))
            if inp is None:
                raise FittingException(u"C_Q_min value not valid.")
            self.father.cqmin = abs(safeEval(self.cqmin.text()))
            #eta
            inp = safeEval(self.etamax.text(), Type='FI')
            if inp is None:
                raise FittingException(u"η_max value not valid.")
            if inp < 0.0 or inp > 1.0:
                raise FittingException(u"η_max value not valid.")
            self.father.etamax = abs(float(inp))
            inp = safeEval(self.etamin.text(), Type='FI')
            if inp is None:
                raise FittingException(u"η_min value not valid.")
            if inp < 0.0 or inp > 1.0:
                raise FittingException(u"η_min value not valid.")
            self.father.etamin = abs(float(inp))
            self.father.libName = "Generated"
            self.father.simLib()
        except Exception:
            raise
        finally:
            self.busyButton.hide()
            self.loadButton.setEnabled(True)
            self.cancelButton.setEnabled(True)
            self.upd()

    def loadLib(self, *args):
        """
        Load the Czjzek library from a set of files.
        """
        fileName = self.father.rootwindow.father.loadFitLibDir()
        if not fileName:
            return
        dirName, shortName = os.path.split(fileName)
        nameSearch = re.search("(.*)-\d+\.\d+-\d+\.\d+\.\w*$", shortName)
        if not nameSearch:
            raise FittingException("Not a valid library file name")
        libName = nameSearch.group(1)
        nameList = os.listdir(dirName)
        cq = []
        eta = []
        data = []
        for name in nameList:
            matchName = re.search(libName + "-(\d+\.\d+)-(\d+\.\d+)\.\w*$", name)
            if matchName:
                eta.append(float(matchName.group(1)))
                cq.append(float(matchName.group(2)))
                fullName = os.path.join(dirName, name)
                libData = io.autoLoad(fullName)
                if libData.ndim() != 1:
                    raise FittingException("A spectrum in the library is not a 1D spectrum.")
                if not libData.spec[0]:
                    libData.complexFourier(0)
                libData.regrid([self.father.parent.xax()[0], self.father.parent.xax()[-1]], len(self.father.parent.xax()), 0)
                libData.fftshift(0)
                libData.complexFourier(0)
                data.append(libData.getHyperData(0))
                data[-1][0] *= 0.5
        cq = np.array(cq) * 1e6
        eta = np.array(eta)
        data = np.array(data)
        numCq = len(np.unique(cq))
        numEta = len(np.unique(eta))
        if len(cq) != numCq * numEta:
            raise FittingException("Library to be loaded is not of a rectangular grid in Cq and eta.")
        sortIndex = np.lexsort((cq, eta))
        self.father.cqLib = cq[sortIndex]
        self.father.etaLib = eta[sortIndex]
        self.father.lib = data[sortIndex]
        self.father.libName = os.path.join(dirName, libName)
        self.father.cqsteps = numCq
        self.father.etasteps = numEta
        self.father.cqmax = np.max(cq) * 1e-6
        self.father.cqmin = np.min(cq) * 1e-6
        self.father.etamax = np.max(eta)
        self.father.etamin = np.min(eta)
        self.upd()

##############################################################################


class QuadCzjzekParamFrame(AbstractParamFrame):

    FFT_AXES = (0,)
    SINGLENAMES = ["Offset", "Multiplier"]
    MULTINAMES = ["Position", "Sigma", "Cq0", 'eta0', "Integral", "Lorentz", "Gauss"]
    EXTRANAMES = ['method', 'd']
    TYPES = ['Normal', 'Extended']

    def __init__(self, parent, rootwindow, isMain=True):
        """
        Initializes the Czjzek fit parameter frame.

        Parameters
        ----------
        parent : FitPlotFrame
            The plot frame connected to this parameter frame.
        rootwindow : FittingWindow
            The fitting tab that holds this parameter frame.
        isMain : bool, optional
            True if this frame is part of the main tab.
        """
        self.FITFUNC = simFunc.quadCzjzekFunc
        self.fullInt = np.sum(parent.getData1D()) * parent.sw() / float(len(parent.getData1D()))
        self.DEFAULTS = {"Offset": [0.0, True], "Multiplier": [1.0, True], "Position": [0.0, False], "Sigma": [1.0, False], "Cq0": [0.0, True], 'eta0': [0.0, True], "Integral": [self.fullInt, False], "Lorentz": [10.0, False], "Gauss": [0.0, True]}
        self.extraDefaults = {'method': 0, 'd': 5, 'cqsteps': 50, 'etasteps': 10, 'cqmax': 4.0, 'cqmin': 0.0, 'etamin': 0, 'etamax': 1,
                              'libName': "Not available", 'lib': None, 'cqLib': None, 'etaLib': None, 'I': 3 / 2.0, 'cheng': 15, 'mas': 2, "Spinspeed": 10.0,
                              'angle': "arctan(sqrt(2))", 'numssb': 32, 'satBool': False}
        super(QuadCzjzekParamFrame, self).__init__(parent, rootwindow, isMain)
        czjzekPrefButton = QtWidgets.QPushButton("Library")
        czjzekPrefButton.clicked.connect(self.createCzjzekPrefWindow)
        self.optframe.addWidget(czjzekPrefButton, 4, 0)
        self.frame2.addWidget(wc.QLabel("Offset:"), 0, 0, 1, 2)
        self.ticks["Offset"].append(QtWidgets.QCheckBox(''))
        self.ticks["Offset"][-1].setChecked(True)
        self.frame2.addWidget(self.ticks["Offset"][-1], 1, 0)
        self.entries["Offset"].append(wc.FitQLineEdit(self, "Offset", "0.0"))
        self.frame2.addWidget(self.entries["Offset"][-1], 1, 1)
        self.frame2.addWidget(wc.QLabel("Multiplier:"), 2, 0, 1, 2)
        self.ticks["Multiplier"].append(QtWidgets.QCheckBox(''))
        self.ticks["Multiplier"][-1].setChecked(True)
        self.frame2.addWidget(self.ticks["Multiplier"][-1], 3, 0)
        self.entries["Multiplier"].append(wc.FitQLineEdit(self, "Multiplier", "1.0"))
        self.frame2.addWidget(self.entries["Multiplier"][-1], 3, 1)
        self.optframe.addWidget(wc.QLabel("Type:"), 0, 0)
        self.entries['method'].append(QtWidgets.QComboBox())
        self.entries['method'][0].addItems(self.TYPES)
        self.entries['method'][0].currentIndexChanged.connect(self.changeType)
        self.optframe.addWidget(self.entries['method'][0], 1, 0)
        self.optframe.addWidget(wc.QLabel("d:"), 2, 0)
        self.entries['d'].append(QtWidgets.QComboBox())
        self.entries['d'][0].addItems(['1', '2', '3', '4', '5'])
        self.optframe.addWidget(self.entries['d'][0], 3, 0)
        self.numExp = QtWidgets.QComboBox()
        self.numExp.addItems([str(x + 1) for x in range(self.FITNUM)])
        self.numExp.currentIndexChanged.connect(self.changeNum)
        self.frame3.addWidget(self.numExp, 0, 0, 1, 2)
        if self.parent.viewSettings["ppm"]:
            axUnit = 'ppm'
        else:
            axUnit = ['Hz', 'kHz', 'MHz'][self.parent.getAxType()]
        self.addMultiLabel("Position", "Pos [" + axUnit + "]:", "Isotropic chemical shift")
        self.addMultiLabel("Sigma", u"σ [MHz]:", "Quadrupolar anisotropy variance: most probable (average) Cq is 2*σ")
        self.addMultiLabel("Cq0", u"C<sub>Q</sub>0 [MHz]:")
        self.addMultiLabel("eta0", u"η0:")
        self.addMultiLabel("Integral", "Integral:")
        self.addMultiLabel("Lorentz", "Lorentz [Hz]:", "Lorentzian broadening (transverse relaxation rate)")
        self.addMultiLabel("Gauss", f"Gauss [{axUnit}]:", "Gaussian broadening (FWHM of chemical shift distribution")
        self.populates_MULTINAMES_sites()
        self.reset()

    def reset(self):
        """
        Resets all fit parameters to their default values.
        """
        self.cqsteps = self.extraDefaults['cqsteps']
        self.etasteps = self.extraDefaults['etasteps']
        self.cqmax = self.extraDefaults['cqmax']
        self.cqmin = self.extraDefaults['cqmin']
        self.etamax = self.extraDefaults['etamax']
        self.etamin = self.extraDefaults['etamin']
        self.lib = self.extraDefaults['lib']
        self.libName = self.extraDefaults['libName']
        self.cqLib = self.extraDefaults['cqLib']
        self.etaLib = self.extraDefaults['etaLib']
        self.I = self.extraDefaults['I']
        self.cheng = self.extraDefaults['cheng']
        self.mas = self.extraDefaults['mas']
        self.spinspeed = self.extraDefaults["Spinspeed"]
        self.angle = self.extraDefaults['angle']
        self.numssb = self.extraDefaults['numssb']
        self.satBool = self.extraDefaults['satBool']
        self.entries['d'][0].setCurrentIndex(self.extraDefaults['d'] - 1)
        self.entries['method'][0].setCurrentIndex(self.extraDefaults['method'])
        self.changeType(self.extraDefaults['method'])
        super(QuadCzjzekParamFrame, self).reset()

    def changeType(self, index):
        """
        Enables or disables the extended Czjzek fitting.

        Parameters
        ----------
        index : int
            Czjzek fitting type (0=regular, 1=extended).
        """
        if index == 0:
            #update the column labels and global check button
            CB = self.frame3.layout().itemAt(2*self.MULTINAMES_ORDER['Cq0']+1).widget()
            CB.setEnabled(False)
            CB.setChecked(True)
            CB = self.frame3.layout().itemAt(2*self.MULTINAMES_ORDER['eta0']+1).widget()
            CB.setEnabled(False)
            CB.setChecked(True)
            for i in range(self.FITNUM):
                self.entries["Cq0"][i].setEnabled(False)
                self.entries["eta0"][i].setEnabled(False)
                self.ticks["Cq0"][i].setChecked(True)
                self.ticks["eta0"][i].setChecked(True)
                self.ticks["Cq0"][i].setEnabled(False)
                self.ticks["eta0"][i].setEnabled(False)
        elif index == 1:
            #update the column labels and global check button
            CB = self.frame3.layout().itemAt(2*self.MULTINAMES_ORDER['Cq0']+1).widget()
            CB.setEnabled(True)
            CB = self.frame3.layout().itemAt(2*self.MULTINAMES_ORDER['eta0']+1).widget()
            CB.setEnabled(True)
            for i in range(self.FITNUM):
                self.entries["Cq0"][i].setEnabled(True)
                self.entries["eta0"][i].setEnabled(True)
                self.ticks["Cq0"][i].setEnabled(True)
                self.ticks["eta0"][i].setEnabled(True)

    def createCzjzekPrefWindow(self, *args):
        CzjzekPrefWindow(self)

    def simLib(self):
        """
        Simulate the spectra for the Czjzek library.
        """
        angle = safeEval(self.angle, Type='FI')
        alpha, beta, weight = simFunc.zcw_angles(self.cheng, 2)
        D2 = simFunc.D2tens(alpha, beta, np.zeros_like(alpha))
        D4 = simFunc.D4tens(alpha, beta, np.zeros_like(alpha))
        extra = [self.satBool, self.I, self.numssb, angle, D2, D4, weight, self.mas]
        self.lib, self.cqLib, self.etaLib = simFunc.genLib(len(self.parent.xax()), self.cqmin, self.cqmax, self.etamin, self.etamax, self.cqsteps, self.etasteps, extra, self.parent.freq(), self.parent.sw(), self.spinspeed)

    def extraParamToFile(self):
        """
        Extra parameters to export.
        """
        extraDict = {"Method": self.TYPES[self.entries['method'][-1].currentIndex()],
                     "d": str(self.entries['d'][0].currentIndex() + 1),
                     "I": CzjzekPrefWindow.Ioptions[int(self.I*2.0-2.0)],
                     "Library": self.libName,
                     "Cheng": str(self.cheng),
                     "CQgrid": str(self.cqsteps),
                     "Etagrid": str(self.etasteps),
                     "CQmin": str(self.cqmin),
                     "CQmax": str(self.cqmax),
                     "Etamin": str(self.etamin),
                     "Etamax": str(self.etamax),
                     "MAS": CzjzekPrefWindow.MASTYPES[self.mas],
                     "Angle": self.angle,
                     "Spinspeed": str(self.spinspeed),
                     "Sidebands": str(self.numssb),
                     "Satellites": str(self.satBool)}
        return (extraDict, {})

    def extraFileToParam(self, preParams, postParams):
        """
        Extra parameters to import.
        """
        keys = preParams.keys()
        if "Method" in keys:
            self.entries['method'][0].setCurrentIndex(self.TYPES.index(preParams["Method"]))
        if "d" in keys:
            self.entries['d'][0].setCurrentIndex(int(preParams["d"])-1)
        if "I" in keys:
            self.I = CzjzekPrefWindow.Ioptions.index(preParams["I"]) * 0.5 + 1
        if "CQgrid" in keys:
            self.cqsteps = int(preParams["CQgrid"])
        if "Etagrid" in keys:
            self.etasteps = int(preParams["Etagrid"])
        if "CQmax" in keys:
            self.cqmax = float(preParams["CQmax"])
        if "CQmin" in keys:
            self.cqmin = float(preParams["CQmin"])
        if "Etamax" in keys:
            self.etamax = float(preParams["Etamax"])
        if "Etamin" in keys:
            self.etamin = float(preParams["Etamin"])
        if "MAS" in keys:
            self.mas = CzjzekPrefWindow.MASTYPES.index(preParams["MAS"])
        if "Spinspeed" in keys:
            self.spinspeed = float(preParams["Spinspeed"])
        if "Satellites" in keys:
            self.satBool = (preParams["Satellites"] == "True")
        if "Cheng" in keys:
            self.cheng = int(preParams["Cheng"])
        if "Angle" in keys:
            self.angle = preParams["Angle"]
        if "Sidebands" in keys:
            self.numssb = int(preParams["Sidebands"])

    def getExtraParams(self, out):
        """
        Returns the extra parameters of the fit.
        """
        if self.lib is None:
            raise FittingException("No library available")
        method = self.entries['method'][0].currentIndex()
        d = self.entries['d'][0].currentIndex() + 1
        out['extra'] = [method, d, self.lib, self.cqLib, self.etaLib]
        return (out, out['extra'])

    def checkResults(self, numExp, struc):
        """
        Fixes the fit results.
        """
        locList = self.getRedLocList()
        for i in range(numExp):
            if struc["Lorentz"][i][0] == 1:
                self.fitParamList[locList]["Lorentz"][i][0] = abs(self.fitParamList[locList]["Lorentz"][i][0])
            if struc["Gauss"][i][0] == 1:
                self.fitParamList[locList]["Gauss"][i][0] = abs(self.fitParamList[locList]["Gauss"][i][0])
            if struc["Sigma"][i][0] == 1:
                self.fitParamList[locList]["Sigma"][i][0] = abs(self.fitParamList[locList]["Sigma"][i][0])
            if struc["Cq0"][i][0] == 1:
                self.fitParamList[locList]["Cq0"][i][0] = abs(self.fitParamList[locList]["Cq0"][i][0])
            if struc['eta0'][i][0] == 1:
                self.fitParamList[locList]['eta0'][i][0] = 1 - abs(abs(self.fitParamList[locList]['eta0'][i][0])%2 - 1)

    def changeAxMult(self, oldAxMult):
        """
        Changing the units of the parameters which depend on the plot units.
        """
        newAxMult = self.parent.getCurrentAxMult()
        locList = self.getRedLocList()
        for j in range(len(self.fitParamList[locList]["Position"])):
            if not isinstance(self.fitParamList[locList]["Position"][j][0], tuple):
                self.fitParamList[locList]["Position"][j][0] *= newAxMult/oldAxMult
#        for j in range(len(self.fitParamList[locList]["Gauss"])): # same j index as for Position
            if not isinstance(self.fitParamList[locList]["Gauss"][j][0], tuple):
                self.fitParamList[locList]["Gauss"][j][0] *= newAxMult/oldAxMult

#################################################################################


class ExternalFitDeconvFrame(FitPlotFrame):
    pass


#################################################################################


class ExternalFitDeconvParamFrame(AbstractParamFrame):

    SINGLENAMES = []
    MULTINAMES = []

    def __init__(self, parent, rootwindow, isMain=True):
        """
        Initializes the external fit parameter frame.

        Parameters
        ----------
        parent : FitPlotFrame
            The plot frame connected to this parameter frame.
        rootwindow : FittingWindow
            The fitting tab that holds this parameter frame.
        isMain : bool, optional
            True if this frame is part of the main tab.
        """
        self.FITFUNC = simFunc.externalFitRunScript
        self.resetDefaults()
        super(ExternalFitDeconvParamFrame, self).__init__(parent, rootwindow, isMain)
        self.numExp = QtWidgets.QComboBox()
        self.script = None
        self.txtOutput = [b"", b""]
        loadButton = QtWidgets.QPushButton("Load Script")
        loadButton.clicked.connect(self.loadScript)
        self.optframe.addWidget(loadButton, 0, 0)
        outputButton = QtWidgets.QPushButton("Output")
        outputButton.clicked.connect(self.txtOutputWindow)
        self.optframe.addWidget(outputButton, 1, 0)
        self.optframe.addWidget(wc.QLabel("Command:"), 2, 0)
        self.commandLine = wc.QLineEdit("simpson")
        self.optframe.addWidget(self.commandLine, 3, 0)
        self.numExp = QtWidgets.QComboBox()
        self.numExp.addItems([str(x + 1) for x in range(self.FITNUM)])
        self.numExp.currentIndexChanged.connect(self.changeNum)
        self.frame3.addWidget(self.numExp, 0, 2, 1, 2)
        self.labels = {}
        self.reset()

    def resetDefaults(self):
        self.DEFAULTS = {"Offset": [0.0, True], "Multiplier": [1.0, True], "Integral": [1.0, False], "Lorentz": [10.0, False], "Gauss": [0.0, True]}

    def txtOutputWindow(self):
        TxtOutputWindow(self.rootwindow, self.txtOutput[0], self.txtOutput[1])

    def loadScript(self):
        """
        Asks the user for a script file and analyses it.
        """
        self.resetDefaults()
        fileName = self.rootwindow.father.loadSIMPSONScript()
        if not fileName:
            return
        try:
            with open(fileName, "r") as myfile:
                inFile = myfile.read()
        except Exception:
            raise FittingException("Fitting: No valid script found")
        self.analyseScript(inFile)

    def analyseScript(self, inFile):
        """
        Analyses a given script for external fitting.

        Parameters
        ----------
        inFile : str
            Script to analyse.
        """
        matches = np.unique(re.findall("(@\w+@)", inFile))
        self.script = inFile
        for n in self.SINGLENAMES:
            self.labels[n][0].deleteLater()
            self.ticks[n][0].deleteLater()
            self.entries[n][0].deleteLater()
        for n in self.MULTINAMES:
            self.labels[n][0].deleteLater()
            self.labels[n][1].deleteLater()
            for i in range(self.FITNUM):
                self.ticks[n][i].deleteLater()
                self.entries[n][i].deleteLater()
        self.SINGLENAMES = ["Offset", "Multiplier"]
        self.MULTINAMES = [e[1:-1] for e in matches]
        for name in self.MULTINAMES:
            self.DEFAULTS[name] = [0.0, False]
        self.MULTINAMES.extend(["Integral", "Lorentz", "Gauss"])
        self.MULTINAMES_ORDER = {self.MULTINAMES[i]:i for i in range(len(self.MULTINAMES))} 
        self.labels = {"Offset": [wc.QLabel("Offset:")], "Multiplier": [wc.QLabel("Multiplier:")]}
        self.ticks = {"Offset": [], "Multiplier": []}
        self.entries = {"Offset": [], "Multiplier": []}
        self.frame2.addWidget(self.labels["Offset"][0], 1, 0, 1, 2)
        self.ticks["Offset"].append(QtWidgets.QCheckBox(''))
        self.frame2.addWidget(self.ticks["Offset"][-1], 2, 0)
        self.entries["Offset"].append(wc.QLineEdit("0.0"))
        self.frame2.addWidget(self.entries["Offset"][-1], 2, 1)
        self.frame2.addWidget(self.labels["Multiplier"][0], 3, 0, 1, 2)
        self.ticks["Multiplier"].append(QtWidgets.QCheckBox(''))
        self.frame2.addWidget(self.ticks["Multiplier"][-1], 4, 0)
        self.entries["Multiplier"].append(wc.QLineEdit("1.0"))
        self.frame2.addWidget(self.entries["Multiplier"][-1], 4, 1)
        for i in range(len(self.MULTINAMES)):
            name = self.MULTINAMES[i]
            self.labels[name] = self.addMultiLabel(name, name)
            self.ticks[name] = []
            self.entries[name] = []
        self.populates_MULTINAMES_sites()
        self.reset()

    def extraParamToFile(self):
        """
        Extra parameters to export.
        """
        extraDict = {"Command": self.commandLine.text()}
        return (extraDict, {"Script": self.script})

    def extraFileToParam(self, preParams, postParams):
        """
        Extra parameters to import.
        """
        if "Script" in postParams.keys():
            self.analyseScript(postParams["Script"])
        if "Command" in preParams.keys():
            self.commandLine.setText(preParams["Command"])

    def getExtraParams(self, out):
        """
        Returns the extra parameters of the fit.
        """
        out['extra'] = [self.MULTINAMES, self.commandLine.text(), self.script, self.txtOutput, self.parent.spec()]
        return (out, out['extra'])

    def checkResults(self, numExp, struc):
        """
        Fixes the fit results.
        """
        locList = self.getRedLocList()
        for i in range(numExp):
            if struc["Lorentz"][i][0] == 1:
                self.fitParamList[locList]["Lorentz"][i][0] = abs(self.fitParamList[locList]["Lorentz"][i][0])
            if struc["Gauss"][i][0] == 1:
                self.fitParamList[locList]["Gauss"][i][0] = abs(self.fitParamList[locList]["Gauss"][i][0])

##############################################################################


class TxtOutputWindow(wc.ToolWindow):

    NAME = "Script Output"
    RESIZABLE = True
    MENUDISABLE = False

    def __init__(self, parent, txt, errTxt):
        super(TxtOutputWindow, self).__init__(parent)
        self.cancelButton.hide()
        self.grid.addWidget(QtWidgets.QLabel("Output:"), 1, 0)
        self.valEntry = QtWidgets.QTextEdit()
        self.valEntry.setReadOnly(True)
        self.valEntry.setLineWrapMode(QtWidgets.QTextEdit.NoWrap)
        self.valEntry.setText(txt.decode())
        self.grid.addWidget(self.valEntry, 2, 0)
        self.grid.addWidget(QtWidgets.QLabel("Errors:"), 3, 0)
        self.errEntry = QtWidgets.QTextEdit()
        self.errEntry.setReadOnly(True)
        self.errEntry.setLineWrapMode(QtWidgets.QTextEdit.NoWrap)
        self.errEntry.setText(errTxt.decode())
        self.grid.addWidget(self.errEntry, 4, 0)
        self.resize(550, 700)

#################################################################################


class FunctionFitFrame(FitPlotFrame):
    pass


#################################################################################


class FunctionFitParamFrame(AbstractParamFrame):

    SINGLENAMES = []
    MULTINAMES = []

    def __init__(self, parent, rootwindow, isMain=True):
        """
        Initializes the function fit parameter frame.

        Parameters
        ----------
        parent : FitPlotFrame
            The plot frame connected to this parameter frame.
        rootwindow : FittingWindow
            The fitting tab that holds this parameter frame.
        isMain : bool, optional
            True if this frame is part of the main tab.
        """
        self.FITFUNC = simFunc.functionRun
        self.numExp = QtWidgets.QComboBox()
        self.function = ""
        self.resetDefaults()
        super(FunctionFitParamFrame, self).__init__(parent, rootwindow, isMain)
        functionButton = QtWidgets.QPushButton("Input Function")
        functionButton.clicked.connect(self.functionInput)
        self.frame1.addWidget(functionButton, 0, 2)
        self.numExp = QtWidgets.QComboBox()
        self.numExp.addItems([str(x + 1) for x in range(self.FITNUM)])
        self.numExp.currentIndexChanged.connect(self.changeNum)
        self.frame3.addWidget(self.numExp, 0, 0, 1, 2)
        self.labels = {}
        self.reset()

    def resetDefaults(self):
        self.DEFAULTS = {}

    def functionInput(self):
        FunctionInputWindow(self, self.function)

    def functionInputSetup(self):
        """
        Interprets the input function and makes labels and entries.
        """
        self.resetDefaults()
        matches = np.unique(re.findall("(@\w+@)", self.function))
        for n in self.SINGLENAMES+self.MULTINAMES:
            self.labels[n][0].deleteLater()
            self.labels[n][1].deleteLater()
            for i in range(self.FITNUM):
                self.ticks[n][i].deleteLater()
                self.entries[n][i].deleteLater()
        self.MULTINAMES = [e[1:-1] for e in matches]
        for name in self.MULTINAMES:
            self.DEFAULTS[name] = [0.0, False]
        self.MULTINAMES_ORDER = {self.MULTINAMES[i]:i for i in range(len(self.MULTINAMES))} 
        self.labels = {}
        self.ticks = {}
        self.entries = {}
        for i in range(len(self.MULTINAMES)):
            name = self.MULTINAMES[i]
            self.labels[name] = self.addMultiLabel(name, name)
            self.ticks[name] = []
            self.entries[name] = []
        self.populates_MULTINAMES_sites()
        self.reset()

    def extraParamToFile(self):
        """
        Extra parameters to export.
        """
        extraDict = {"Function": self.function}
        return (extraDict, {})

    def extraFileToParam(self, preParams, postParams):
        """
        Extra parameters to import.
        """
        if "Function" in preParams.keys():
            self.function = preParams["Function"]
            self.functionInputSetup()

    def getExtraParams(self, out):
        """
        Returns the extra parameters of the fit.
        """
        if self.function == "":
            raise FittingException("Fitting: No function defined")
        out["extra"] = [self.MULTINAMES, self.function]
        return (out, out["extra"])

##############################################################################


class FunctionInputWindow(wc.ToolWindow):

    NAME = "Fitting Function"
    RESIZABLE = True
    MENUDISABLE = False

    def __init__(self, parent, txt):
        super(FunctionInputWindow, self).__init__(parent)
        self.grid.addWidget(QtWidgets.QLabel("Function:"), 1, 0)
        self.valEntry = QtWidgets.QTextEdit()
        self.valEntry.setLineWrapMode(QtWidgets.QTextEdit.NoWrap)
        self.valEntry.setText(txt)
        self.grid.addWidget(self.valEntry, 2, 0)
        self.resize(550, 400)

    def applyFunc(self):
        self.father.function = self.valEntry.toPlainText()
        self.father.functionInputSetup()

    def closeEvent(self, *args):
        self.deleteLater()

#################################################################################


class FitContourFrame(CurrentContour, FitPlotFrame):
    """
    The frame to plot contour spectra during fitting.
    """

    def __init__(self, rootwindow, fig, canvas, current):
        """
        Initializes the fitting contour plot window.

        Parameters
        ----------
        rootwindow : FittingWindow
            The window that contains the figure.
        fig : Figure
            The figure used in this frame.
        canvas : FigureCanvas
            The canvas of fig.
        current : PlotFrame
            The view of the original workspace.
        """
        self.data = current.data
        tmp = np.array(current.data.shape(), dtype=int)
        tmp = np.delete(tmp, self.fixAxes(current.axes))
        self.fitDataList = np.full(tmp, None, dtype=object)
        self.fitPickNumList = np.zeros(tmp, dtype=int)
        self.rootwindow = rootwindow
        CurrentContour.__init__(self, rootwindow, fig, canvas, current.data, current)

    def showFid(self):
        """
        Displays the plot and fit curves.
        """
        extraX = []
        extraY = []
        extraZ = []
        self.locList = np.array(self.locList, dtype=int)
        if self.fitDataList[self.getRedLocList()] is not None:
            tmp = self.fitDataList[self.getRedLocList()]
            extraX.append(tmp[0][1])
            extraY.append(tmp[0][0])
            extraZ.append(tmp[1])
            for i in range(len(tmp[2])):
                extraX.append(tmp[2][i][1])
                extraY.append(tmp[2][i][0])
                extraZ.append(tmp[3][i])
        if mpl.__version__[0] > '1':
            super(FitContourFrame, self).showFid(extraX=extraX, extraY=extraY, extraZ=extraZ, extraColor=[COLORCONVERTER.to_rgb('C'+str((x+1)%10)) for x in range(len(extraX))])
        else:
            super(FitContourFrame, self).showFid(extraX=extraX, extraY=extraY, extraZ=extraZ, extraColor=[COLORCONVERTER.to_rgb('g')])
        if self.rootwindow.paramframe is not None:
            self.showRemoveList()

    def showRemoveList(self):
        """
        Display the regions excluded from the fit.
        """
        removeLimits = self.rootwindow.paramframe.removeLimits[self.getRedLocList()]
        axMult = self.getCurrentAxMult()
        axMult2 = self.getCurrentAxMult(-2)
        lineColor = 'r'
        if removeLimits['invert']:
            lineColor = 'w'
            minx = np.min(self.xax())*axMult
            maxx = np.max(self.xax())*axMult
            miny = np.min(self.xax(-2))*axMult2
            maxy = np.max(self.xax(-2))*axMult2
            patch = mppatches.Rectangle((minx,miny), maxx-minx, maxy-miny, color='r')
            self.ax.add_patch(patch)
        for limits in removeLimits['limits']:
            if len(limits[0]) == 1:
                self.ax.axhline(limits[0][0]*axMult2, c=lineColor, linestyle='--')
                self.ax.axvline(limits[1][0]*axMult, c=lineColor, linestyle='--')
            else:
                minx = min(limits[1])*axMult
                maxx = max(limits[1])*axMult
                miny = min(limits[0])*axMult2
                maxy = max(limits[0])*axMult2
                patch = mppatches.Rectangle((minx,miny), maxx-minx, maxy-miny, color=lineColor)
                self.ax.add_patch(patch)
        self.canvas.draw()

##############################################################################


class MqmasDeconvFrame(FitContourFrame):
    pass


#################################################################################


class MqmasDeconvParamFrame(AbstractParamFrame):

    FFT_AXES = (0, 1) # Which axes should be transformed after simulation
    DIM = 2
    Ioptions = ['3/2', '5/2', '7/2', '9/2']
    Ivalues = [1.5, 2.5, 3.5, 4.5]
    MQvalues = [3, 5, 7, 9]
    SINGLENAMES = ["Offset", "Multiplier", "Spinspeed"]
    MULTINAMES = ["Position", "Gauss", "Cq", 'eta', "Integral", "Lorentz", "Lorentz1"] # , "Gauss2", "Gauss1"
    EXTRANAMES = ['spinType', 'angle', 'numssb', 'cheng', 'I', 'MQ', 'shear', 'scale']
    MASTYPES = ["Static", "Finite MAS", "Infinite MAS"]

    def __init__(self, parent, rootwindow, isMain=True):
        """
        Initializes the MQMAS fit parameter frame.

        Parameters
        ----------
        parent : FitPlotFrame
            The plot frame connected to this parameter frame.
        rootwindow : FittingWindow
            The fitting tab that holds this parameter frame.
        isMain : bool, optional
            True if this frame is part of the main tab.
        """
        self.FITFUNC = simFunc.mqmasFunc
        self.fullInt = np.sum(parent.getData1D()) * parent.sw() / float(parent.getData1D().shape[-1]) * parent.sw(-2) / float(parent.getData1D().shape[-2])
        self.DEFAULTS = {"Offset": [0.0, True], "Multiplier": [1.0, True], "Spinspeed": [10.0, True],
                         "Position": [0.0, False], "Gauss": [0.0, False], "Cq": [1.0, False], 'eta': [0.0, False],
                         "Integral": [self.fullInt, False], "Lorentz": [10.0, False],   # "Gauss2": [0.0, True],
                         "Lorentz1": [10.0, False] } # ,"Gauss1": [0.0, True] }
        self.extraDefaults = {'spinType': 2, 'angle': "arctan(sqrt(2))", 'numssb': 32, 'cheng': 15, 'I': 0, 'MQ': 0, 'shear': '0.0', 'scale': '1.0'}
        super(MqmasDeconvParamFrame, self).__init__(parent, rootwindow, isMain)
        self.optframe.addWidget(wc.QLabel("MAS:"), 2, 0)
        self.entries['spinType'].append(QtWidgets.QComboBox(self))
        self.entries['spinType'][-1].addItems(self.MASTYPES)
        self.entries['spinType'][-1].currentIndexChanged.connect(self.MASChange)
        self.optframe.addWidget(self.entries['spinType'][-1], 3, 0)
        self.angleLabel = wc.QLabel("Rotor Angle [rad]:")
        self.optframe.addWidget(self.angleLabel, 6, 0)
        self.entries['angle'].append(wc.QLineEdit())
        self.optframe.addWidget(self.entries['angle'][-1], 7, 0)
        self.sidebandLabel = wc.QLabel("# sidebands:")
        self.sidebandLabel.setEnabled(False)
        self.optframe.addWidget(self.sidebandLabel, 0, 1)
        self.entries['numssb'].append(QtWidgets.QSpinBox())
        self.entries['numssb'][-1].setAlignment(QtCore.Qt.AlignHCenter)
        self.entries['numssb'][-1].setMaximum(100000)
        self.entries['numssb'][-1].setMinimum(2)
        self.optframe.addWidget(self.entries['numssb'][-1], 1, 1)
        self.optframe.addWidget(wc.QLabel("Cheng:"), 4, 0)
        self.entries['cheng'].append(QtWidgets.QSpinBox())
        self.entries['cheng'][-1].setAlignment(QtCore.Qt.AlignHCenter)
        self.optframe.addWidget(self.entries['cheng'][-1], 5, 0)
        self.optframe.addWidget(wc.QLabel("I:"), 0, 0)
        self.entries['I'].append(QtWidgets.QComboBox())
        self.entries['I'][-1].addItems(self.Ioptions)
        self.optframe.addWidget(self.entries['I'][-1], 1, 0)
        self.optframe.addWidget(wc.QLabel("MQ:"), 2, 1)
        self.entries['MQ'].append(QtWidgets.QComboBox())
        self.entries['MQ'][-1].addItems([str(i) for i in self.MQvalues])
        self.optframe.addWidget(self.entries['MQ'][-1], 3, 1)
        self.optframe.addWidget(wc.QLabel("Shear:"), 4, 1)
        self.entries['shear'].append(wc.QLineEdit())
        self.optframe.addWidget(self.entries['shear'][-1], 5, 1)
        self.optframe.addWidget(wc.QLabel("Scale sw:"), 6, 1)
        self.entries['scale'].append(wc.QLineEdit())
        self.optframe.addWidget(self.entries['scale'][-1], 7, 1)
        autoButton = QtWidgets.QPushButton("&Auto")
        autoButton.clicked.connect(self.autoShearScale)
        self.optframe.addWidget(autoButton, 8, 1)
        self.spinLabel = wc.QLabel("Spin. speed [kHz]:")
        self.frame2.addWidget(self.spinLabel, 0, 0, 1, 2)
        self.ticks["Spinspeed"].append(QtWidgets.QCheckBox(''))
        self.frame2.addWidget(self.ticks["Spinspeed"][-1], 1, 0)
        self.entries["Spinspeed"].append(wc.QLineEdit())
        self.frame2.addWidget(self.entries["Spinspeed"][-1], 1, 1)
        self.frame2.addWidget(wc.QLabel("Offset:"), 2, 0, 1, 2)
        self.ticks["Offset"].append(QtWidgets.QCheckBox(''))
        self.frame2.addWidget(self.ticks["Offset"][-1], 3, 0)
        self.entries["Offset"].append(wc.QLineEdit())
        self.frame2.addWidget(self.entries["Offset"][-1], 3, 1)
        self.frame2.addWidget(wc.QLabel("Multiplier:"), 4, 0, 1, 2)
        self.ticks["Multiplier"].append(QtWidgets.QCheckBox(''))
        self.frame2.addWidget(self.ticks["Multiplier"][-1], 5, 0)
        self.entries["Multiplier"].append(wc.QLineEdit())
        self.frame2.addWidget(self.entries["Multiplier"][-1], 5, 1)
        self.numExp = QtWidgets.QComboBox()
        self.numExp.addItems([str(x + 1) for x in range(self.FITNUM)])
        self.numExp.currentIndexChanged.connect(self.changeNum)
        self.frame3.addWidget(self.numExp, 0, 0, 1, 2)
        if self.parent.viewSettings["ppm"][-1]:
            axUnit = 'ppm'
        else:
            axUnit = ['Hz', 'kHz', 'MHz'][self.parent.getAxType()]
        # Labels
        self.addMultiLabel("Position", u"Position [" + axUnit + "]:", "Isotropic chemical shift")
        self.addMultiLabel("Gauss", f"σ<sub>CS</sub> [{axUnit}]:", "Gaussian broadening (FWHM of chemical shift distribution)")
        self.addMultiLabel("Cq", u"C<sub>Q</sub> [MHz]:", "Quadrupolar anisotropy")
        self.addMultiLabel("eta", u"η:", "Quadrupolar asymmetry")
        self.addMultiLabel("Integral", "Integral:")
        self.addMultiLabel("Lorentz", "Lorentz 2 [Hz]:", "Lorentzian broadening (transverse relaxation rate) in direct dimension")
        self.addMultiLabel("Lorentz1", "Lorentz 1 [Hz]:", "Lorentzian broadening (transverse relaxation rate) in indirect dimension")
#        self.addMultiLabel("Gauss2", "Gauss 2 [Hz]:")
#        self.addMultiLabel("Gauss1", "Gauss 1 [Hz]:")
        self.populates_MULTINAMES_sites()
        self.reset()

    def reset(self):
        """
        Resets all fit parameters to their default values.
        """
        self.entries['angle'][-1].setText(self.extraDefaults['angle'])
        self.entries['spinType'][-1].setCurrentIndex(self.extraDefaults['spinType'])
        self.entries['numssb'][-1].setValue(self.extraDefaults['numssb'])
        self.entries['cheng'][-1].setValue(self.extraDefaults['cheng'])
        self.entries['I'][-1].setCurrentIndex(self.extraDefaults['I'])
        self.entries['MQ'][-1].setCurrentIndex(self.extraDefaults['MQ'])
        self.entries['shear'][-1].setText(self.extraDefaults['shear'])
        self.entries['scale'][-1].setText(self.extraDefaults['scale'])
        self.MASChange(self.extraDefaults['spinType'])
        super(MqmasDeconvParamFrame, self).reset()

    def autoShearScale(self, *args):
        """
        Calculates the auto shearing values.
        """
        from math import gcd
        I = self.entries['I'][-1].currentIndex() + 3/2.0
        mq = self.MQvalues[self.entries['MQ'][-1].currentIndex()]
        m = 0.5 * mq
        numerator = m * (18 * I * (I + 1) - 34 * m**2 - 5)
        denomenator = 0.5 * (18 * I * (I + 1) - 34 * 0.5**2 - 5)
        divis = gcd(int(numerator), int(denomenator))
        numerator /= divis
        denomenator /= divis
        self.entries['shear'][-1].setText(str(numerator) + '/' + str(denomenator))
        self.entries['scale'][-1].setText(str(denomenator) + '/' + str(mq * denomenator - numerator))

    def MASChange(self, MAStype):
        """
        Change between different MAS types.

        Parameters
        ----------
        MAStype : int
            The MAS type (0=static, 1=finite MAS, 2=infinite MAS).
        """
        if MAStype > 0:
            self.angleLabel.setEnabled(True)
            self.entries['angle'][-1].setEnabled(True)
        else:
            self.angleLabel.setEnabled(False)
            self.entries['angle'][-1].setEnabled(False)
        if MAStype == 1:  # Finite MAS
            self.entries["Spinspeed"][-1].setEnabled(True)
            self.ticks["Spinspeed"][-1].setEnabled(True)
            self.spinLabel.setEnabled(True)
            self.entries['numssb'][-1].setEnabled(True)
            self.sidebandLabel.setEnabled(True)
        else:
            self.ticks["Spinspeed"][-1].setChecked(True)
            self.entries["Spinspeed"][-1].setEnabled(False)
            self.ticks["Spinspeed"][-1].setEnabled(False)
            self.spinLabel.setEnabled(False)
            self.entries['numssb'][-1].setEnabled(False)
            self.sidebandLabel.setEnabled(False)

    def extraParamToFile(self):
        """
        Extra parameters to export.
        """
        extraDict = {"I": self.Ioptions[self.entries['I'][-1].currentIndex()],
                     "MQ": str(self.MQvalues[self.entries['MQ'][-1].currentIndex()]),
                     "Shear": self.entries['shear'][-1].text(),
                     "ScaleSW": self.entries['scale'][-1].text(),
                     "Cheng": self.entries['cheng'][-1].text(),
                     "MAS": self.MASTYPES[self.entries['spinType'][-1].currentIndex()],
                     "Angle": self.entries['angle'][-1].text(),
                     "Sidebands": self.entries['numssb'][-1].text()}
        return (extraDict, {})

    def extraFileToParam(self, preParams, postParams):
        """
        Extra parameters to import.
        """
        keys = preParams.keys()
        if "I" in keys:
            self.entries['I'][0].setCurrentIndex(self.Ioptions.index(preParams["I"]))
        if "MQ" in keys:
            self.entries['MQ'][0].setCurrentIndex(self.MQvalues.index(int(preParams["MQ"])))
        if "MAS" in keys:
            self.entries['spinType'][0].setCurrentIndex(self.MASTYPES.index(preParams["MAS"]))
        if "Shear" in keys:
            self.entries['shear'][0].setText(preParams["Shear"])
        if "Scale" in keys:
            self.entries['scale'][0].setText(preParams["ScaleSW"])
        if "Cheng" in keys:
            self.entries['cheng'][0].setValue(int(preParams["Cheng"]))
        if "Angle" in keys:
            self.entries['angle'][0].setText(preParams["Angle"])
        if "Sidebands" in keys:
            self.entries['numssb'][0].setValue(int(preParams["Sidebands"]))

    def getExtraParams(self, out):
        """
        Returns the extra parameters of the fit.
        """
        angle = safeEval(self.entries['angle'][-1].text())
        if angle is None:
            raise FittingException("Fitting: Rotoe Angle is not valid")
        I = self.entries['I'][-1].currentIndex() + 3/2.0
        MQ = self.MQvalues[self.entries['MQ'][-1].currentIndex()]
        if MQ > (I*2):
            raise RuntimeError("MQ cannot be larger than I")
        cheng = safeEval(self.entries['cheng'][-1].text())
        alpha, beta, weight = simFunc.zcw_angles(cheng, 2)
        D2 = simFunc.D2tens(alpha, beta, np.zeros_like(alpha))
        D4 = simFunc.D4tens(alpha, beta, np.zeros_like(alpha))
        numssb = self.entries['numssb'][-1].value()
        MAStype = self.entries['spinType'][-1].currentIndex()
        shear = safeEval(self.entries['shear'][-1].text())
        scale = safeEval(self.entries['scale'][-1].text())
        out['extra'] = [I, MQ, numssb, angle, D2, D4, weight, shear, scale, MAStype]
        return (out, out['extra'])

    def checkResults(self, numExp, struc):
        """
        Sets the Lorentzian and Gaussian broadenings to absolute values.
        Sets eta between 0 and 1.
        Makes Cq positive.
        """
        locList = self.getRedLocList()
        for i in range(numExp):
            if struc["Lorentz1"][i][0] == 1:
                self.fitParamList[locList]["Lorentz1"][i][0] = abs(self.fitParamList[locList]["Lorentz1"][i][0])
            if struc["Gauss"][i][0] == 1:
                self.fitParamList[locList]["Gauss"][i][0] = abs(self.fitParamList[locList]["Gauss"][i][0])
#            if struc["Gauss1"][i][0] == 1:
#                self.fitParamList[locList]["Gauss1"][i][0] = abs(self.fitParamList[locList]["Gauss1"][i][0])
            if struc["Lorentz"][i][0] == 1:
                self.fitParamList[locList]["Lorentz"][i][0] = abs(self.fitParamList[locList]["Lorentz"][i][0])
#            if struc["Gauss2"][i][0] == 1:
#                self.fitParamList[locList]["Gauss2"][i][0] = abs(self.fitParamList[locList]["Gauss2"][i][0])
            if struc['eta'][i][0] == 1:
                self.fitParamList[locList]['eta'][i][0] = 1 - abs(abs(self.fitParamList[locList]['eta'][i][0]) % 2 - 1)
            if struc["Cq"][i][0] == 1:
                self.fitParamList[locList]["Cq"][i][0] = abs(self.fitParamList[locList]["Cq"][i][0])

    def changeAxMult(self, oldAxMult):
        """
        Changing the units of the parameters which depend on the plot units.
        """
        newAxMult = self.parent.getCurrentAxMult()
        locList = self.getRedLocList()
        for j in range(len(self.fitParamList[locList]["Position"])):
            if not isinstance(self.fitParamList[locList]["Position"][j][0], tuple):
                self.fitParamList[locList]["Position"][j][0] *= newAxMult/oldAxMult
#        for j in range(len(self.fitParamList[locList]["Gauss"])):  # same j index as for Position
            if not isinstance(self.fitParamList[locList]["Gauss"][j][0], tuple):
                self.fitParamList[locList]["Gauss"][j][0] *= newAxMult/oldAxMult

##############################################################################

class MqmasCzjzekParamFrame(AbstractParamFrame):

    FFT_AXES = (0,) # Which axes should be transformed after simulation
    DIM = 2
    Ioptions = ['3/2', '5/2', '7/2', '9/2']
    Ivalues = [1.5, 2.5, 3.5, 4.5]
    MQvalues = [3, 5, 7, 9]
    SINGLENAMES = ["Offset", "Multiplier"]
    MULTINAMES = ["Position", 'Gauss', "Sigma", "Cq0", 'eta0', "Integral", "Lorentz", "Lorentz1"] #, "Gauss2", "Gauss1"]
    EXTRANAMES = ['method', 'd', 'MQ', 'shear', 'scale']
    TYPES = ['Normal', 'Extended']

    def __init__(self, parent, rootwindow, isMain=True):
        """
        Initializes the Czjzek MQMAS fit parameter frame.

        Parameters
        ----------
        parent : FitPlotFrame
            The plot frame connected to this parameter frame.
        rootwindow : FittingWindow
            The fitting tab that holds this parameter frame.
        isMain : bool, optional
            True if this frame is part of the main tab.
        """
        self.FITFUNC = simFunc.mqmasCzjzekFunc
        self.fullInt = np.sum(parent.getData1D()) * parent.sw() / float(parent.getData1D().shape[-1]) * parent.sw(-2) / float(parent.getData1D().shape[-2])
        self.DEFAULTS = {"Offset": [0.0, True], "Multiplier": [1.0, True], "Position": [0.0, False],
                         "Sigma": [1.0, False], 'Gauss': [10.0, False], "Cq0": [0.0, True],
                         'eta0': [0.0, True], "Integral": [self.fullInt, False], "Lorentz": [10.0, False],
                         "Lorentz1": [10.0, False]} #, "Gauss2": [0.0, True], "Gauss1": [0.0, True]}
        self.extraDefaults = {'mas': 2, 'method': 0, 'd': 5, 'cheng': 15, 'I': 3/2.0, 'MQ': 0, 'shear': '0.0', 'scale': '1.0',
                              'cqsteps': 50, 'etasteps': 10, 'cqmax': 4, 'cqmin': 0, 'etamax': 1, 'etamin': 0, 'libName': "Not available", 'lib': None, 'cqLib': None, 'etaLib': None}
        super(MqmasCzjzekParamFrame, self).__init__(parent, rootwindow, isMain)
        czjzekPrefButton = QtWidgets.QPushButton("Library")
        czjzekPrefButton.clicked.connect(self.createCzjzekPrefWindow)
        self.optframe.addWidget(czjzekPrefButton, 4, 0)
        self.optframe.addWidget(wc.QLabel("MQ:"), 0, 1)
        self.entries['MQ'].append(QtWidgets.QComboBox())
        self.entries['MQ'][-1].addItems([str(i) for i in self.MQvalues])
        self.optframe.addWidget(self.entries['MQ'][-1], 1, 1)
        self.optframe.addWidget(wc.QLabel("Shear:"), 2, 1)
        self.entries['shear'].append(wc.QLineEdit())
        self.optframe.addWidget(self.entries['shear'][-1], 3, 1)
        self.optframe.addWidget(wc.QLabel("Scale sw:"), 4, 1)
        self.entries['scale'].append(wc.QLineEdit())
        self.optframe.addWidget(self.entries['scale'][-1], 5, 1)
        autoButton = QtWidgets.QPushButton("&Auto")
        autoButton.clicked.connect(self.autoShearScale)
        self.optframe.addWidget(autoButton, 6, 1)
        self.frame2.addWidget(wc.QLabel("Offset:"), 0, 0, 1, 2)
        self.ticks["Offset"].append(QtWidgets.QCheckBox(''))
        self.ticks["Offset"][-1].setChecked(True)
        self.frame2.addWidget(self.ticks["Offset"][-1], 1, 0)
        self.entries["Offset"].append(wc.FitQLineEdit(self, "Offset", ""))
        self.frame2.addWidget(self.entries["Offset"][-1], 1, 1)
        self.frame2.addWidget(wc.QLabel("Multiplier:"), 2, 0, 1, 2)
        self.ticks["Multiplier"].append(QtWidgets.QCheckBox(''))
        self.ticks["Multiplier"][-1].setChecked(True)
        self.frame2.addWidget(self.ticks["Multiplier"][-1], 3, 0)
        self.entries["Multiplier"].append(wc.FitQLineEdit(self, "Multiplier", ""))
        self.frame2.addWidget(self.entries["Multiplier"][-1], 3, 1)
        self.optframe.addWidget(wc.QLabel("Type:"), 0, 0)
        self.entries['method'].append(QtWidgets.QComboBox())
        self.entries['method'][0].addItems(self.TYPES)
        self.entries['method'][0].currentIndexChanged.connect(self.changeType)
        self.optframe.addWidget(self.entries['method'][0], 1, 0)
        self.optframe.addWidget(wc.QLabel("d:"), 2, 0)
        self.entries['d'].append(QtWidgets.QComboBox())
        self.entries['d'][0].addItems(['1', '2', '3', '4', '5'])
        self.optframe.addWidget(self.entries['d'][0], 3, 0)
        self.numExp = QtWidgets.QComboBox()
        self.numExp.addItems([str(x + 1) for x in range(self.FITNUM)])
        self.numExp.currentIndexChanged.connect(self.changeNum)
        self.frame3.addWidget(self.numExp, 0, 0, 1, 2)
        if self.parent.viewSettings["ppm"][-1]:
            axUnit = 'ppm'
        else:
            axUnit = ['Hz', 'kHz', 'MHz'][self.parent.getAxType()]
        self.addMultiLabel("Position", "Pos [" + axUnit + "]:", "Isotropic chemical shift")
        self.addMultiLabel("Gauss", f"σ<sub>CS</sub> [{axUnit}]:", "Gaussian broadening (FWHM of chemical shift distribution)")
        self.addMultiLabel("Sigma", u"σ<sub>Q<sub> [MHz]:", "Quadrupolar anisotropy variance: most probable (average) Cq is 2*σ")
        self.addMultiLabel("Cq0", u"C<sub>Q</sub>0 [MHz]:")
        self.addMultiLabel("eta0", u"η0:")
        self.addMultiLabel("Integral", "Integral:")
        self.addMultiLabel("Lorentz", "Lorentz 2 [Hz]:", "Lorentzian broadening (transverse relaxation rate) in direct dimension")
        self.addMultiLabel("Lorentz1", "Lorentz 1 [Hz]:", "Lorentzian broadening (transverse relaxation rate) in indirect dimension")
#        self.addMultiLabel("Gauss2", "Gauss 2 [Hz]:")
#        self.addMultiLabel("Gauss1", "Gauss 1 [Hz]:")
        self.populates_MULTINAMES_sites()
        self.reset()

    def reset(self):
        """
        Resets all fit parameters to their default values.
        """
        self.cqsteps = self.extraDefaults['cqsteps']
        self.etasteps = self.extraDefaults['etasteps']
        self.cqmax = self.extraDefaults['cqmax']
        self.cqmin = self.extraDefaults['cqmin']
        self.etamax = self.extraDefaults['etamax']
        self.etamin = self.extraDefaults['etamin']
        self.lib = self.extraDefaults['lib']
        self.libName = self.extraDefaults['libName']
        self.cqLib = self.extraDefaults['cqLib']
        self.etaLib = self.extraDefaults['etaLib']
        self.I = self.extraDefaults['I']
        self.cheng = self.extraDefaults['cheng']
        self.mas = self.extraDefaults['mas']
        self.entries['MQ'][-1].setCurrentIndex(self.extraDefaults['MQ'])
        self.entries['shear'][-1].setText(self.extraDefaults['shear'])
        self.entries['scale'][-1].setText(self.extraDefaults['scale'])
        self.entries['method'][-1].setCurrentIndex(self.extraDefaults['method'])
        self.entries['d'][-1].setCurrentIndex(self.extraDefaults['d'] - 1)
        self.changeType(self.extraDefaults['method'])
        super(MqmasCzjzekParamFrame, self).reset()

    def autoShearScale(self, *args):
        """
        Calculates the auto shearing values.
        """
        from math import gcd
        mq = self.MQvalues[self.entries['MQ'][-1].currentIndex()]
        m = 0.5 * mq
        numerator = m * (18 * self.I * (self.I + 1) - 34 * m**2 - 5)
        denomenator = 0.5 * (18 * self.I * (self.I + 1) - 34 * 0.5**2 - 5)
        divis = gcd(int(numerator), int(denomenator))
        numerator /= divis
        denomenator /= divis
        self.entries['shear'][-1].setText(str(numerator) + '/' + str(denomenator))
        self.entries['scale'][-1].setText(str(denomenator) + '/' + str(mq * denomenator - numerator))

    def changeType(self, index):
        """
        Enables or disables the extended Czjzek fitting.

        Parameters
        ----------
        index : int
            Czjzek fitting type (0=regular, 1=extended).
        """
        if index == 0:
            for i in range(self.FITNUM):
                self.entries["Cq0"][i].setEnabled(False)
                self.entries['eta0'][i].setEnabled(False)
                self.ticks["Cq0"][i].setChecked(True)
                self.ticks['eta0'][i].setChecked(True)
                self.ticks["Cq0"][i].setEnabled(False)
                self.ticks['eta0'][i].setEnabled(False)
        elif index == 1:
            for i in range(self.FITNUM):
                self.entries["Cq0"][i].setEnabled(True)
                self.entries['eta0'][i].setEnabled(True)
                self.ticks["Cq0"][i].setEnabled(True)
                self.ticks['eta0'][i].setEnabled(True)

    def createCzjzekPrefWindow(self, *args):
        CzjzekPrefWindow(self, mqmas=True)

    def simLib(self):
        """
        Simulate the spectra for the Czjzek library.
        """
        angle = np.arctan(np.sqrt(2))
        alpha, beta, weight = simFunc.zcw_angles(self.cheng, 2)
        D2 = simFunc.D2tens(alpha, beta, np.zeros_like(alpha))
        D4 = simFunc.D4tens(alpha, beta, np.zeros_like(alpha))
        extra = [False, self.I, 2, angle, D2, D4, weight, 2]
        self.lib, self.cqLib, self.etaLib = simFunc.genLib(len(self.parent.xax()), self.cqmin, self.cqmax, self.etamin, self.etamax, self.cqsteps, self.etasteps, extra, self.parent.freq(), self.parent.sw(), np.inf)

    def extraParamToFile(self):
        """
        Extra parameters to export.
        """
        extraDict = {"Method": self.TYPES[self.entries['method'][-1].currentIndex()],
                     "d": str(self.entries['d'][0].currentIndex() + 1),
                     "I": CzjzekPrefWindow.Ioptions[int(self.I*2.0-2.0)],
                     "Shear": self.entries['shear'][-1].text(),
                     "ScaleSW": self.entries['scale'][-1].text(),
                     "Library": self.libName,
                     "Cheng": str(self.cheng),
                     "CQgrid": str(self.cqsteps),
                     "Etagrid": str(self.etasteps),
                     "CQmin": str(self.cqmin),
                     "CQmax": str(self.cqmax),
                     "Etamin": str(self.etamin),
                     "Etamax": str(self.etamax)}
        return (extraDict, {})

    def extraFileToParam(self, preParams, postParams):
        """
        Extra parameters to import.
        """
        keys = preParams.keys()
        if "Method" in keys:
            self.entries['method'][0].setCurrentIndex(self.TYPES.index(preParams["Method"]))
        if "d" in keys:
            self.entries['d'][0].setCurrentIndex(int(preParams["d"]) - 1)
        if "I" in keys:
            self.I = CzjzekPrefWindow.Ioptions.index(preParams["I"]) * 0.5 + 1
        if "Shear" in keys:
            self.entries['shear'][0].setText(preParams["Shear"])
        if "ScaleSW" in keys:
            self.entries['scale'][0].setText(preParams["ScaleSW"])
        if "CQgrid" in keys:
            self.cqsteps = int(preParams["CQgrid"])
        if "Etagrid" in keys:
            self.etasteps = int(preParams["Etagrid"])
        if "CQmax" in keys:
            self.cqmax = float(preParams["CQmax"])
        if "CQmin" in keys:
            self.cqmin = float(preParams["CQmin"])
        if "Etamax" in keys:
            self.etamax = float(preParams["Etamax"])
        if "Etamin" in keys:
            self.etamin = float(preParams["Etamin"])
        if "Cheng" in keys:
            self.cheng = int(preParams["Cheng"])

    def getExtraParams(self, out):
        """
        Returns the extra parameters of the fit.
        """
        if self.lib is None:
            raise FittingException("No library available")
        MQ = self.MQvalues[self.entries['MQ'][-1].currentIndex()]
        if MQ > (self.I*2):
            raise FittingException("MQ cannot be larger than I")
        shear = safeEval(self.entries['shear'][-1].text())
        scale = safeEval(self.entries['scale'][-1].text())
        I = self.I
        method = self.entries['method'][0].currentIndex()
        d = self.entries['d'][0].currentIndex() + 1
        out['extra'] = [I, MQ, self.cqLib, self.etaLib, self.lib, shear, scale, method, d]
        return (out, out['extra'])

    def checkResults(self, numExp, struc):
        """
        Fixes the fit results.
        """
        locList = self.getRedLocList()
        for i in range(numExp):
            if struc["Gauss"][i][0] == 1:
                self.fitParamList[locList]["Gauss"][i][0] = abs(self.fitParamList[locList]["Gauss"][i][0])
            if struc["Lorentz1"][i][0] == 1:
                self.fitParamList[locList]["Lorentz1"][i][0] = abs(self.fitParamList[locList]["Lorentz1"][i][0])
#            if struc["Gauss1"][i][0] == 1:
#                self.fitParamList[locList]["Gauss1"][i][0] = abs(self.fitParamList[locList]["Gauss1"][i][0])
            if struc["Lorentz"][i][0] == 1:
                self.fitParamList[locList]["Lorentz"][i][0] = abs(self.fitParamList[locList]["Lorentz"][i][0])
#            if struc["Gauss2"][i][0] == 1:
#                self.fitParamList[locList]["Gauss2"][i][0] = abs(self.fitParamList[locList]["Gauss2"][i][0])
            if struc['eta0'][i][0] == 1:
                #eta is between 0--1 in a continuous way.
                self.fitParamList[locList]['eta0'][i][0] = 1 - abs(abs(self.fitParamList[locList]['eta0'][i][0]) % 2 - 1)
            if struc["Cq0"][i][0] == 1:
                self.fitParamList[locList]["Cq0"][i][0] = abs(self.fitParamList[locList]["Cq0"][i][0])

    def changeAxMult(self, oldAxMult):
        """
        Changing the units of the parameters which depend on the plot units.
        """
        newAxMult = self.parent.getCurrentAxMult()
        locList = self.getRedLocList()
        for j in range(len(self.fitParamList[locList]["Position"])):
            if not isinstance(self.fitParamList[locList]["Position"][j][0], tuple):
                self.fitParamList[locList]["Position"][j][0] *= newAxMult/oldAxMult
#        for j in range(len(self.fitParamList[locList]["Gauss"])): # same j index as for Position
            if not isinstance(self.fitParamList[locList]["Gauss"][j][0], tuple):
                self.fitParamList[locList]["Gauss"][j][0] *= newAxMult/oldAxMult

class NewTabDialog(QtWidgets.QDialog):

    def __init__(self, parent, nameList, fitList, fitDefault):
        super(NewTabDialog, self).__init__(parent)
        self.fitList = fitList
        self.setWindowTitle("Select data to add")
        layout = QtWidgets.QVBoxLayout(self)
        layout.addWidget(wc.QLabel("Workspace name:"))
        self.dataEntry = QtWidgets.QComboBox(self)
        self.dataEntry.addItems(nameList)
        layout.addWidget(self.dataEntry)
        layout.addWidget(wc.QLabel("Fitting routine:"))
        self.fitEntry = QtWidgets.QComboBox(self)
        self.fitEntry.addItems([FITTYPEDICT[i][0] for i in fitList])
        self.fitEntry.setCurrentIndex(fitList.index(fitDefault))
        layout.addWidget(self.fitEntry)
        buttons = QtWidgets.QDialogButtonBox(QtWidgets.QDialogButtonBox.Ok | QtWidgets.QDialogButtonBox.Cancel, QtCore.Qt.Horizontal, self)
        buttons.accepted.connect(self.accept)
        buttons.rejected.connect(self.reject)
        layout.addWidget(buttons)

    def getInputs(self):
        return (self.dataEntry.currentIndex(), self.fitList[self.fitEntry.currentIndex()])

    @staticmethod
    def getFitInput(*args):
        dialog = NewTabDialog(*args)
        result = dialog.exec_()
        data, fitName = dialog.getInputs()
        return (data, fitName, result == QtWidgets.QDialog.Accepted)


# full_name, plot_frame, parameter_frame
FITTYPEDICT = {'relax': ("Relaxation Curve", RelaxFrame, RelaxParamFrame),
               'diffusion': ("Diffusion Curve", RelaxFrame, DiffusionParamFrame),
               'peakdeconv': ("Lorentzian/Gaussian", PeakDeconvFrame, PeakDeconvParamFrame),
               'csadeconv': ("CSA", CsaDeconvFrame, CsaDeconvParamFrame),
               'quaddeconv': ("Quadrupole", QuadDeconvFrame, QuadDeconvParamFrame),
               'quadcsadeconv': ("Quadrupole+CSA", QuadDeconvFrame, QuadCSADeconvParamFrame),
               'quadczjzek': ("Czjzek", QuadDeconvFrame, QuadCzjzekParamFrame),
               'external': ("External", ExternalFitDeconvFrame, ExternalFitDeconvParamFrame),
               'function': ("Function", FunctionFitFrame, FunctionFitParamFrame),
               'mqmas': ("MQMAS", MqmasDeconvFrame, MqmasDeconvParamFrame),
               'mqmasczjzek': ("Czjzek MQMAS", MqmasDeconvFrame, MqmasCzjzekParamFrame)}<|MERGE_RESOLUTION|>--- conflicted
+++ resolved
@@ -3945,15 +3945,8 @@
             self.czjzek = Czjzek.czjzekIntensities(sigma, d, cq.flatten(), eta.flatten(), cq0, eta0)
 
         self.czjzek = self.czjzek.reshape(etasteps, cqsteps)
-<<<<<<< HEAD
-
-        # Calculate peak CQ values (DMFit Approach) or average SOQE (PQ) values
-        PQs = cq*np.sqrt(1 + eta/3)
-=======
         # Calculate average and peak CQ and PQ values
-        # peak CQ is obtained from DMFit
         PQs = cq * np.sqrt(1 + eta**2/3)
->>>>>>> 5b846b6d
         PQavg = np.average(PQs, None, self.czjzek)
         CQavg = np.average(cq, None, self.czjzek)
         indices = np.unravel_index(self.czjzek.argmax(), self.czjzek.shape)
